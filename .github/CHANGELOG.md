--- conflicted
+++ resolved
@@ -24,16 +24,14 @@
   gate as well as faster application of diagonal gate matrices.
   [#292](https://github.com/XanaduAI/strawberryfields/pull/292)
   
-<<<<<<< HEAD
+* Moved apply-gate functions to `Circuit` class, and removed `apply_gate_einsum` and
+  `Circuits._apply_gate`, since they were no longer used.
+  [#293](https://github.com/XanaduAI/strawberryfields/pull/293/)
+  
 * Unified backend results returned from running simulators and added checks for
   using batching, post-selection and feed-fowarding together with multiple
   shots, which now raises an error.
   [#300](https://github.com/XanaduAI/strawberryfields/pull/300)
-=======
-* Moved apply-gate functions to `Circuit` class, and removed `apply_gate_einsum` and
-  `Circuits._apply_gate`, since they were no longer used.
-  [#293](https://github.com/XanaduAI/strawberryfields/pull/293/)
->>>>>>> 72cecd26
 
 ### Bug fixes
 
