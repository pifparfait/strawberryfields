# Copyright 2019 Xanadu Quantum Technologies Inc.

# Licensed under the Apache License, Version 2.0 (the "License");
# you may not use this file except in compliance with the License.
# You may obtain a copy of the License at

#     http://www.apache.org/licenses/LICENSE-2.0

# Unless required by applicable law or agreed to in writing, software
# distributed under the License is distributed on an "AS IS" BASIS,
# WITHOUT WARRANTIES OR CONDITIONS OF ANY KIND, either express or implied.
# See the License for the specific language governing permissions and
# limitations under the License.
r"""Unit tests for the states.py submodule"""
import pytest

import numpy as np
from scipy.special import factorial as fac

from strawberryfields import backends
from strawberryfields import utils


a = 0.3 + 0.1j
r = 0.23
phi = 0.123


class TestBackendStateCreation:
    """Test the backends properly create states"""

    def test_full_state_creation(self, hbar, cutoff, setup_backend):
        """Test backend returns a properly formed state object"""
        backend = setup_backend(3)
        state = backend.state(modes=None)

        assert state.num_modes == 3
        assert state.hbar == hbar
        assert state.mode_names == {0: "q[0]", 1: "q[1]", 2: "q[2]"}
        assert state.mode_indices == {"q[0]": 0, "q[1]": 1, "q[2]": 2}

        if isinstance(backend, backends.BaseFock):
            assert state.cutoff_dim == cutoff

    def test_reduced_state_creation(self, setup_backend):
        """Test backend returns a properly formed reduced state object"""
        backend = setup_backend(3)
        state = backend.state(modes=[0, 2])

        assert state.num_modes == 2
        assert state.mode_names == {0: "q[0]", 1: "q[2]"}
        assert state.mode_indices == {"q[0]": 0, "q[2]": 1}

    def test_reduced_state_fidelity(self, setup_backend, tol):
        """Test backend calculates correct fidelity of reduced coherent state"""
        backend = setup_backend(2)

        backend.prepare_coherent_state(np.abs(a), np.angle(a), 0)
        backend.prepare_squeezed_state(r, phi, 1)

        state = backend.state(modes=[0])
        f = state.fidelity_coherent([a])
        assert np.allclose(f, 1, atol=tol, rtol=0)
    def test_reduced_state_fock_probs(self, cutoff, setup_backend, batch_size, tol):
        """Test backend calculates correct fock prob of reduced coherent state"""
        backend = setup_backend(2)

        backend.prepare_coherent_state(np.abs(a), np.angle(a), 0)
        backend.prepare_squeezed_state(r, phi, 1)

        state = backend.state(modes=[0])
        probs = np.array([state.fock_prob([i]) for i in range(cutoff)]).T

        n = np.arange(cutoff)
        ref_state = np.exp(-0.5 * np.abs(a) ** 2) * a ** n / np.sqrt(fac(n))
        ref_probs = np.abs(ref_state) ** 2

        if batch_size is not None:
            ref_probs = np.tile(ref_probs, batch_size)

        assert np.allclose(probs.flatten(), ref_probs.flatten(), atol=tol, rtol=0)


class TestBaseStateMeanPhotonNumber:
    """Tests for the mean photon number method"""

    def test_mean_photon_coherent(self, setup_backend, tol, batch_size):
        """Test that E(n) = |a|^2 and var(n) = |a|^2 for a coherent state"""
        if batch_size is not None:
            pytest.skip("Does not support batch mode")
        backend = setup_backend(1)

        backend.displacement(np.abs(a), np.angle(a), 0)
        state = backend.state()
        mean_photon, var = state.mean_photon(0)

        assert np.allclose(mean_photon, np.abs(a) ** 2, atol=tol, rtol=0)
        assert np.allclose(var, np.abs(a) ** 2, atol=tol, rtol=0)

    def test_mean_photon_squeezed(self, setup_backend, tol, batch_size):
        """Test that E(n)=sinh^2(r) and var(n)=2(sinh^2(r)+sinh^4(r)) for a squeezed state"""
        if batch_size is not None:
            pytest.skip("Does not support batch mode")
        backend = setup_backend(1)

        r = 0.1
        a = 0.3 + 0.1j

        backend.squeeze(r, phi, 0)
        state = backend.state()
        mean_photon, var = state.mean_photon(0)

        assert np.allclose(mean_photon, np.sinh(r) ** 2, atol=tol, rtol=0)
        assert np.allclose(var, 2 * (np.sinh(r) ** 2 + np.sinh(r) ** 4), atol=tol, rtol=0)

    def test_mean_photon_displaced_squeezed(self, setup_backend, tol, batch_size):
        """Test that E(n) = sinh^2(r)+|a|^2 for a displaced squeezed state"""
        if batch_size is not None:
            pytest.skip("Does not support batch mode")
        backend = setup_backend(1)

        nbar = 0.123
        a = 0.12 - 0.05j
        r = 0.195

        backend.squeeze(r, phi, 0)
        backend.displacement(np.abs(a), np.angle(a), 0)
        state = backend.state()
        mean_photon, var = state.mean_photon(0)

        mag_a = np.abs(a)
        phi_a = np.angle(a)

        magnitude_squared = np.abs(a) ** 2

        mean_ex = magnitude_squared + np.sinh(r) ** 2
        var_ex = - magnitude_squared + magnitude_squared ** 2 + 2 *\
            magnitude_squared*np.cosh(2*r) - np.exp(-1j*phi) * a ** 2 *\
            np.cosh(r)*np.sinh(r) - np.exp(1j* phi) * np.conj(a) **2 *\
            np.cosh(r)*np.sinh(r) + np.sinh(r)**4 - (magnitude_squared +\
                    np.conj(np.sinh(r))*np.sinh(r)) ** 2 +\
            np.cosh(r)*np.sinh(r)*np.sinh(2*r)

        assert np.allclose(mean_photon, mean_ex, atol=tol, rtol=0)
        assert np.allclose(var, var_ex, atol=tol, rtol=0)

    def test_mean_photon_displaced_thermal(self, setup_backend, tol, batch_size):
        """Test that E(n)=|a|^2+nbar and var(n)=var_th+|a|^2(1+2nbar)"""
        if batch_size is not None:
            pytest.skip("Does not support batch mode")
        backend = setup_backend(1)

        nbar = 0.123

        backend.prepare_thermal_state(nbar, 0)
        backend.displacement(np.abs(a), np.angle(a), 0)
        state = backend.state()
        mean_photon, var = state.mean_photon(0)

        mean_ex = np.abs(a) ** 2 + nbar
        var_ex = nbar ** 2 + nbar + np.abs(a) ** 2 * (1 + 2 * nbar)
        assert np.allclose(mean_photon, mean_ex, atol=tol, rtol=0)
        assert np.allclose(var, var_ex, atol=tol, rtol=0)

@pytest.mark.backends("fock", "tf","gaussian")
class TestBaseFockKetDensityMatrix:
    """Tests for the ket, dm, and reduced density matrix function."""

    def test_rdm(self, setup_backend, tol, cutoff, batch_size):
        """Test reduced density matrix of a coherent state is as expected
        This is supported by all backends, since it returns
        the reduced density matrix of a single mode."""
        backend = setup_backend(2)
        backend.prepare_coherent_state(np.abs(a), np.angle(a), 0)
        backend.prepare_coherent_state(0.1, 0, 1)

        state = backend.state()
        rdm = state.reduced_dm(0, cutoff=cutoff)

        n = np.arange(cutoff)
        ket = np.exp(-0.5 * np.abs(a) ** 2) * a ** n / np.sqrt(fac(n))
        rdm_exact = np.outer(ket, ket.conj())

        if batch_size is not None:
            np.tile(rdm_exact, [batch_size, 1])

        assert np.allclose(rdm, rdm_exact, atol=tol, rtol=0)

    def test_ket(self, setup_backend, pure, cutoff, batch_size, tol):
        """Test that the ket of a displaced state matches analytic result"""
        backend = setup_backend(2)
        backend.displacement(np.abs(a), np.angle(a), 0)

        state = backend.state()
        if not pure and backend.short_name != "gaussian":
            assert state.is_pure == False
            pytest.skip("Test only works with pure states.")

        assert state.is_pure == True

        ket = np.sum(state.ket(cutoff=cutoff), axis=-1)

        n = np.arange(cutoff)
        expected = np.exp(-0.5 * np.abs(a) ** 2) * a ** n / np.sqrt(fac(n))

        if batch_size is not None:
            ket = np.tile(ket, [batch_size, 1])

        assert np.allclose(ket, expected, atol=tol, rtol=0)

    def test_density_matrix_thermal_state(self, setup_backend, cutoff, batch_size, tol):
        """Test that a thermal state returns the correct density matrix, using
        both the dm() and reduced_dm() methods."""
        backend = setup_backend(1)
        backend.prepare_thermal_state(r, 0)

        state = backend.state()
        assert not state.is_pure

        rho1 = state.dm(cutoff=cutoff)
        rho2 = state.reduced_dm(0, cutoff=cutoff)

        assert np.allclose(rho1, rho2, atol=tol, rtol=0)

        n = np.arange(cutoff)
        expected = np.diag((r ** n) / ((1 + r) ** (n + 1)))

        if batch_size is not None:
            expected = np.tile(expected, [batch_size, 1]).reshape(-1, cutoff, cutoff)

        assert np.allclose(rho1, expected, atol=tol, rtol=0)


@pytest.mark.backends("gaussian")
class TestBaseGaussianMethods:
    """This tests state methods unique to the BaseGaussian
    class, including is_coherent, displacement, is_squeezed,
    and squeezing."""

    def test_coherent_methods(self, setup_backend, tol):
        """Test that the ket of a displaced state matches analytic result"""
        backend = setup_backend(2)

        a = 1 + 0.5j
        r = 2
        phi = -0.5

        backend.prepare_coherent_state(np.abs(a), np.angle(a), 0)
        backend.prepare_squeezed_state(r, phi, 1)

        state = backend.state()

        coherent_check = []
        for i in range(2):
            coherent_check.append(state.is_coherent(i))

        alpha_list = state.displacement()

        assert np.all(coherent_check == [True, False])
        assert np.allclose(alpha_list, [a, 0.0], atol=tol, rtol=0)

    def test_squeezing_methods(self, setup_backend, tol):
        """Test that the ket of a displaced state matches analytic result"""
        backend = setup_backend(2)

        a = 1 + 0.5j
        r = 2
        phi = -0.5

        backend.prepare_coherent_state(np.abs(a), np.angle(a), 0)
        backend.prepare_squeezed_state(r, phi, 1)

        state = backend.state()

        squeezing_check = []
        for i in range(2):
            squeezing_check.append(state.is_squeezed(i))

        z_list = np.array(state.squeezing())

        assert np.all(squeezing_check == [False, True])
        assert np.allclose(z_list, [[0.0, 0.0], [r, phi]], atol=tol, rtol=0)


class TestQuadratureExpectations:
    """Test quad_expectation methods"""

    def test_vacuum(self, setup_backend, hbar, batch_size, tol):
        """Test vacuum state has zero mean and hbar/2 variance"""
        backend = setup_backend(1)
        state = backend.state()
        res = np.array(state.quad_expectation(0, phi=np.pi / 4)).T

        res_exact = np.array([0, hbar / 2.0])

        if batch_size is not None:
            res_exact = np.tile(res_exact, batch_size)

        assert np.allclose(res.flatten(), res_exact.flatten(), atol=tol, rtol=0)

    def test_squeezed_coherent(self, setup_backend, hbar, batch_size, tol):
        """Test squeezed coherent state has correct mean and variance"""
        # quadrature rotation angle
        backend = setup_backend(1)
        qphi = 0.78

        backend.prepare_displaced_squeezed_state(np.abs(a), np.angle(a), r, phi, 0)

        state = backend.state()
        res = np.array(state.quad_expectation(0, phi=qphi)).T

        xphi_mean = (a.real * np.cos(qphi) + a.imag * np.sin(qphi)) * np.sqrt(2 * hbar)
        xphi_var = (np.cosh(2 * r) - np.cos(phi - 2 * qphi) * np.sinh(2 * r)) * hbar / 2
        res_exact = np.array([xphi_mean, xphi_var])

        if batch_size is not None:
            res_exact = np.tile(res_exact, batch_size)

        assert np.allclose(res.flatten(), res_exact.flatten(), atol=tol, rtol=0)

@pytest.mark.backends("fock", "tf","gaussian")
class TestNumberExpectation:
    """Multimode photon-number expectation value tests"""

    def test_number_expectation_vacuum(self, setup_backend, tol, batch_size):
        """Tests the expectation value of any photon number in vacuum is zero,
        and the variance is also 0."""
        if batch_size is not None:
            pytest.skip("Does not support batch mode")
        backend = setup_backend(2)
        state = backend.state()

        expected = (0, 0)
        assert np.allclose(state.number_expectation([0, 1]), expected, atol=tol, rtol=0)
        assert np.allclose(state.number_expectation([0]), expected, atol=tol, rtol=0)
        assert np.allclose(state.number_expectation([1]), expected, atol=tol, rtol=0)

    def test_number_expectation_displaced_squeezed(self, setup_backend, tol, batch_size):
        """Tests the expectation value of photon numbers when there is no correlation"""
        if batch_size is not None:
            pytest.skip("Does not support batch mode")
        backend = setup_backend(2)
        state = backend.state()
        a0 = 0.2 + 0.1 * 1j
        r0 = 0.2
        phi0 = 0.6
        a1 = 0.1 + 0.1 * 1j
        r1 = 0.1
        phi1 = 0.4
        backend.prepare_displaced_squeezed_state(np.abs(a0), np.angle(a0), r0, phi0, 0)
        backend.prepare_displaced_squeezed_state(np.abs(a1), np.angle(a1), r1, phi1, 1)
        state = backend.state()
        n0 = np.sinh(r0) ** 2 + np.abs(a0) ** 2
        n1 = np.sinh(r1) ** 2 + np.abs(a1) ** 2

        def squared_term(a, r, phi):
            magnitude_squared = np.abs(a) ** 2
            squared_term = - magnitude_squared + magnitude_squared ** 2 + 2 *\
                magnitude_squared*np.cosh(2*r) - 2 * np.real(np.exp(-1j*phi) *\
                a ** 2 * np.cosh(r)*np.sinh(r)) + np.sinh(r)**4 +\
                np.cosh(r)*np.sinh(r)*np.sinh(2*r)
            return squared_term

        res = state.number_expectation([0, 1])
        var = squared_term(a0, r0, phi0) * squared_term(a1, r1, phi1) - n0 ** 2 * n1 ** 2
        assert np.allclose(res[0], n0 * n1, atol=tol, rtol=0)
        assert np.allclose(res[1], var, atol=tol, rtol=0)

        res = state.number_expectation([0])
        var = squared_term(a0, r0, phi0) - n0 ** 2
        assert np.allclose(res[0], n0, atol=tol, rtol=0)
        assert np.allclose(res[1], var, atol=tol, rtol=0)

        res = state.number_expectation([1])
        var = squared_term(a1, r1, phi1) - n1 ** 2
        assert np.allclose(res[0], n1, atol=tol, rtol=0)
        assert np.allclose(res[1], var, atol=tol, rtol=0)

    def test_number_expectation_repeated_modes(self, setup_backend, tol):
        """Tests that the correct exception is raised for repeated modes"""
        backend = setup_backend(2)
        state = backend.state()
        with pytest.raises(ValueError, match="There can be no duplicates in the modes specified."):
            state.number_expectation([0, 0])

    def test_number_expectation_two_mode_squeezed(self, setup_backend, tol, batch_size):
        """Tests the expectation value of photon numbers when there is correlation"""
        if batch_size is not None:
            pytest.skip("Does not support batch mode")
        backend = setup_backend(3)
        state = backend.state()
        r = 0.2
        phi = 0.0
        backend.prepare_squeezed_state(r, phi, 0)
        backend.prepare_squeezed_state(-r, phi, 2)
        backend.beamsplitter(np.pi/4, np.pi, 0, 2)
        state = backend.state()
        nbar = np.sinh(r) ** 2

        res = state.number_expectation([2, 0])
        assert np.allclose(res[0], 2 * nbar ** 2 + nbar, atol=tol, rtol=0)

        res = state.number_expectation([0])
        assert np.allclose(res[0], nbar, atol=tol, rtol=0)

        res = state.number_expectation([2])
        assert np.allclose(res[0], nbar, atol=tol, rtol=0)

    def test_number_expectation_photon_displaced_thermal(self, setup_backend, tol, batch_size):
        """Test that E(n)=|a|^2+nbar and var(n)=var_th+|a|^2(1+2nbar)
        for uncorrelated displaced thermal states."""
        if batch_size is not None:
            pytest.skip("Does not support batch mode")
        backend = setup_backend(2)

        a0 = 0.1
        nbar0 = 0.123

        a1 = 0.05
        nbar1 = 0.21

        backend.prepare_thermal_state(nbar0, 0)
        backend.displacement(a0, 0.0, 0)
        backend.prepare_thermal_state(nbar1, 1)
        backend.displacement(a1, 0.0, 1)
        state = backend.state()

        res = state.number_expectation([0])

        mean0 = np.abs(a0) ** 2 + nbar0
        var0 = nbar0 ** 2 + nbar0 + np.abs(a0) ** 2 * (1 + 2 * nbar0)
        assert np.allclose(res[0], mean0, atol=tol, rtol=0)
        assert np.allclose(res[1], var0, atol=tol, rtol=0.01)

        res = state.number_expectation([1])

        mean1 = np.abs(a1) ** 2 + nbar1
        var1 = nbar1 ** 2 + nbar1 + np.abs(a1) ** 2 * (1 + 2 * nbar1)
        assert np.allclose(res[0], mean1, atol=tol, rtol=0)
        assert np.allclose(res[1], var1, atol=tol, rtol=0.01)

        # test uncorrelated result
        res = state.number_expectation([0, 1])
        expected_mean = mean0 * mean1
        assert np.allclose(res[0], expected_mean, atol=tol, rtol=0)

        expected_var = mean0 ** 2 * var1 + mean1 ** 2 * var0 + var0 * var1
        assert np.allclose(res[1], expected_var, atol=tol, rtol=0.01)

    @pytest.mark.backends("fock", "tf")
    def test_number_expectation_four_modes(self, setup_backend, tol, batch_size):
        """Tests the expectation value of photon numbers when there is correlation"""
        if batch_size is not None:
            pytest.skip("Does not support batch mode")
        backend = setup_backend(4)
        state = backend.state()
        r = 0.2
        phi = 0.0
        backend.prepare_squeezed_state(r, phi, 0)
        backend.prepare_squeezed_state(r, phi + np.pi, 1)
        backend.beamsplitter(np.pi/4, np.pi, 0, 1)
        backend.prepare_squeezed_state(r, phi, 2)
        backend.prepare_squeezed_state(r, phi + np.pi, 3)
        backend.beamsplitter(np.pi/4, np.pi, 2, 3)

        state = backend.state()
        nbar = np.sinh(r) ** 2
        assert np.allclose(
            state.number_expectation([0, 1, 2, 3])[0], (2 * nbar ** 2 + nbar) ** 2, atol=tol, rtol=0,
        )
        assert np.allclose(
            state.number_expectation([0, 1, 3])[0], nbar * (2 * nbar ** 2 + nbar), atol=tol, rtol=0,
        )
        assert np.allclose(
            state.number_expectation([3, 1, 2])[0], nbar * (2 * nbar ** 2 + nbar), atol=tol, rtol=0,
        )


class TestParityExpectation:
    @pytest.mark.backends("fock", "tf")
    def test_parity_fock(self, setup_backend, tol, batch_size):
        """Tests the parity operator for an even superposition of the first two number states"""
        if batch_size is not None:
            pytest.skip("Does not support batch mode")
        backend = setup_backend(2)
        state = backend.state()
        n1 = 3
        n2 = 2
        backend.prepare_fock_state(n1, 0)
        backend.prepare_fock_state(n2, 1)
        backend.beamsplitter(np.pi/4, 0, 0, 1)
        state = backend.state()

        assert np.allclose(state.parity_expectation([0]), 0, atol=tol, rtol=0)

    @pytest.mark.backends("fock", "tf")
    def test_two_mode_fock(self, setup_backend, tol, batch_size):
        """Tests the product of parity operators for two number states"""
        if batch_size is not None:
            pytest.skip("Does not support batch mode")
        backend = setup_backend(2)
        state = backend.state()
        n1 = 3
        n2 = 5
        backend.prepare_fock_state(n1, 0)
        backend.prepare_fock_state(n2, 1)
        state = backend.state()

        assert np.allclose(state.parity_expectation([0, 1]), 1, atol=tol, rtol=0)

    def test_coherent(self, setup_backend, tol, batch_size):
        """Tests the parity operator for a coherent state"""
        if batch_size is not None:
            pytest.skip("Does not support batch mode")
        backend = setup_backend(1)
        state = backend.state()
        r = 0.2
        backend.prepare_coherent_state(r, 0, 0)
        state = backend.state()

        assert np.allclose(
            state.parity_expectation([0]), np.exp(-2 * (np.abs(r) ** 2)), atol=tol, rtol=0
        )

    def test_squeezed(self, setup_backend, tol, batch_size):
        """Tests the parity operator for a squeezed state"""
        if batch_size is not None:
            pytest.skip("Does not support batch mode")
        backend = setup_backend(1)
        state = backend.state()
        r = 0.2
        phi = 0
        backend.prepare_squeezed_state(r, phi, 0)
        state = backend.state()

        assert np.allclose(state.parity_expectation([0]), 1, atol=tol, rtol=0)

    def test_two_mode_squeezed(self, setup_backend, tol, batch_size):
        """Tests the parity operator for a two-mode squeezed state"""
        if batch_size is not None:
            pytest.skip("Does not support batch mode")
        backend = setup_backend(2)
        state = backend.state()
        r = 0.2
        phi = 0
        backend.beamsplitter(np.sqrt(0.5), -np.sqrt(0.5), 0, 1)
        backend.prepare_squeezed_state(r, phi, 0)
        backend.prepare_squeezed_state(-1 * r, phi, 1)
        backend.beamsplitter(np.sqrt(0.5), -np.sqrt(0.5), 0, 1)
        state = backend.state()

        assert np.allclose(state.parity_expectation([0, 1]), 1, atol=tol, rtol=0)

    @pytest.mark.backends("fock", "tf")
    def test_thermal(self, setup_backend, tol, batch_size):
        """Tests the parity operator for a thermal state"""
        if batch_size is not None:
            pytest.skip("Does not support batch mode")
        backend = setup_backend(1)
        state = backend.state()
        m = 0.2
        backend.prepare_thermal_state(m, 0)
        state = backend.state()

        assert np.allclose(state.parity_expectation([0]), (1 / ((2 * m) + 1)), atol=tol, rtol=0)

@pytest.mark.backends("fock", "tf","gaussian")
class TestFidelities:
    """Fidelity tests."""

    def test_vacuum(self, setup_backend, tol):
        backend = setup_backend(2)
        state = backend.state()
        assert np.allclose(state.fidelity_vacuum(), 1, atol=tol, rtol=0)

    def test_coherent_fidelity(self, setup_backend, cutoff, tol, hbar):
        backend = setup_backend(2)
        backend.prepare_coherent_state(np.abs(a), np.angle(a), 0)
        backend.displacement(np.abs(a), np.angle(a), 1)
        state = backend.state()

        if isinstance(backend, backends.BaseFock):
            in_state = utils.coherent_state(np.abs(a), np.angle(a), basis="fock", fock_dim=cutoff, hbar=hbar)
        else:
            in_state = utils.coherent_state(np.abs(a), np.angle(a), basis="gaussian", hbar=hbar)

        assert np.allclose(state.fidelity(in_state, 0), 1, atol=tol, rtol=0)
        assert np.allclose(state.fidelity(in_state, 1), 1, atol=tol, rtol=0)
        assert np.allclose(state.fidelity_coherent([a, a]), 1, atol=tol, rtol=0)

    def test_squeezed_fidelity(self, setup_backend, cutoff, tol, hbar):
        backend = setup_backend(2)
        backend.prepare_squeezed_state(r, phi, 0)
        backend.squeeze(r, phi, 1)
        state = backend.state()

        if isinstance(backend, backends.BaseFock):
            in_state = utils.squeezed_state(r, phi, basis="fock", fock_dim=cutoff, hbar=hbar)
        else:
            in_state = utils.squeezed_state(r, phi, basis="gaussian", hbar=hbar)

        assert np.allclose(state.fidelity(in_state, 0), 1, atol=tol, rtol=0)
        assert np.allclose(state.fidelity(in_state, 1), 1, atol=tol, rtol=0)

    def test_squeezed_coherent_fidelity(self, setup_backend, cutoff, tol, hbar):
        backend = setup_backend(2)
        backend.prepare_displaced_squeezed_state(np.abs(a), np.angle(a), r, phi, 0)
        backend.squeeze(r, phi, 1)
        backend.displacement(np.abs(a), np.angle(a), 1)
        state = backend.state()

        if isinstance(backend, backends.BaseFock):
            in_state = utils.displaced_squeezed_state(np.abs(a), np.angle(a), r, phi, basis="fock", fock_dim=cutoff, hbar=hbar)
        else:
            in_state = utils.displaced_squeezed_state(np.abs(a), np.angle(a), r, phi, basis="gaussian", hbar=hbar)

        assert np.allclose(state.fidelity(in_state, 0), 1, atol=tol, rtol=0)
        assert np.allclose(state.fidelity(in_state, 1), 1, atol=tol, rtol=0)

@pytest.mark.backends("bosonic")
class TestBosonicState:
<<<<<<< HEAD
    """Tests bosonic state function."""
    def test_weights(self,setup_backend):
        """Test weights are correct for a Gaussian state."""
=======
    """Tests the bosonic state class."""
    def test_weights(self,setup_backend):
        """Test weights are correct for a Gaussian state represented using the bosonic backend."""
>>>>>>> 3bd5318a
        backend = setup_backend(1)
        backend.prepare_coherent_state(1,0,0)
        weights = backend.state().weights()
        assert len(weights) == 1
        assert weights == np.array([1])
        assert sum(weights) == 1
        
    def test_bosonic_purity(self,setup_backend,tol):
<<<<<<< HEAD
        """Test purities are correct for Gaussian states."""
=======
        """Test purities are correct for Gaussian states represented using the bosonic backend."""
>>>>>>> 3bd5318a
        backend = setup_backend(1)
        backend.prepare_coherent_state(r,phi,0)
        purity1 = backend.state().purity()
        backend.reset()
        backend.prepare_thermal_state(1,0)
        purity2 = backend.state().purity()
        assert np.allclose(purity1, 1, atol=tol, rtol=0)
        assert purity2 < 1
        
    def test_displacement(self,setup_backend,tol):
        """Tests average displacement calculation."""
        backend = setup_backend(1)
        backend.prepare_coherent_state(r,phi,0)
        disp = backend.state().displacement(0)
        assert np.allclose(r*np.cos(phi)+1j*r*np.sin(phi),disp)
    
    def test_density_matrix(self,setup_backend,tol):
        """Tests vacuum density matrix."""
        backend = setup_backend(1)
        backend.prepare_vacuum_state(0)
        dm = backend.state().dm()
        dm_compare = np.zeros((10,10))
        dm_compare[0,0] = 1
<<<<<<< HEAD
        assert np.allclose(dm,dm_compare)
=======
        assert np.allclose(dm,dm_compare)
    
    def test_is_vacuum(self,setup_backend):
        """Tests fidelity_vacuum method in BaseBosonicState."""
        backend = setup_backend(1)
        backend.prepare_vacuum_state(0)
        assert np.allclose(backend.state().fidelity_vacuum(),1)
        backend.del_mode(0)
        assert np.allclose(backend.state().fidelity_vacuum(),1)
>>>>>>> 3bd5318a
<|MERGE_RESOLUTION|>--- conflicted
+++ resolved
@@ -619,15 +619,9 @@
 
 @pytest.mark.backends("bosonic")
 class TestBosonicState:
-<<<<<<< HEAD
-    """Tests bosonic state function."""
-    def test_weights(self,setup_backend):
-        """Test weights are correct for a Gaussian state."""
-=======
     """Tests the bosonic state class."""
     def test_weights(self,setup_backend):
         """Test weights are correct for a Gaussian state represented using the bosonic backend."""
->>>>>>> 3bd5318a
         backend = setup_backend(1)
         backend.prepare_coherent_state(1,0,0)
         weights = backend.state().weights()
@@ -636,11 +630,7 @@
         assert sum(weights) == 1
         
     def test_bosonic_purity(self,setup_backend,tol):
-<<<<<<< HEAD
-        """Test purities are correct for Gaussian states."""
-=======
         """Test purities are correct for Gaussian states represented using the bosonic backend."""
->>>>>>> 3bd5318a
         backend = setup_backend(1)
         backend.prepare_coherent_state(r,phi,0)
         purity1 = backend.state().purity()
@@ -664,9 +654,6 @@
         dm = backend.state().dm()
         dm_compare = np.zeros((10,10))
         dm_compare[0,0] = 1
-<<<<<<< HEAD
-        assert np.allclose(dm,dm_compare)
-=======
         assert np.allclose(dm,dm_compare)
     
     def test_is_vacuum(self,setup_backend):
@@ -675,5 +662,4 @@
         backend.prepare_vacuum_state(0)
         assert np.allclose(backend.state().fidelity_vacuum(),1)
         backend.del_mode(0)
-        assert np.allclose(backend.state().fidelity_vacuum(),1)
->>>>>>> 3bd5318a
+        assert np.allclose(backend.state().fidelity_vacuum(),1)