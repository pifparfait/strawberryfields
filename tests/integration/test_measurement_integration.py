--- conflicted
+++ resolved
@@ -63,10 +63,7 @@
 
 class TestPostselection:
     """Measurement tests that include post-selection"""
-<<<<<<< HEAD
-=======
-
->>>>>>> 3bd5318a
+
     @pytest.mark.backends("fock","tf","gaussian")
     def test_homodyne(self, setup_eng, tol):
         """Test that homodyne detection on a TMS state
