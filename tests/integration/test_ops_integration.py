--- conflicted
+++ resolved
@@ -69,10 +69,7 @@
 
 class TestChannelApplication:
     """tests that involve channel application"""
-<<<<<<< HEAD
-=======
-
->>>>>>> 3bd5318a
+
     @pytest.mark.backends("fock","tf","gaussian")
     def test_loss_channel(self, setup_eng, tol):
         """Test loss channel with no transmission produces vacuum"""
