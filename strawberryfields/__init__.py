--- conflicted
+++ resolved
@@ -21,15 +21,9 @@
     :width: 90%
     :target: javascript:void(0);
 """
-<<<<<<< HEAD
+from . import apps
+from ._version import __version__
 from .engine import Engine, LocalEngine, StarshipEngine
-from .io import save, load
-from .program import Program
-=======
-from . import apps
->>>>>>> 09438629
-from ._version import __version__
-from .engine import Engine, LocalEngine
 from .io import load, save
 from .program import Program
 
