# Copyright 2019 Xanadu Quantum Technologies Inc.

# Licensed under the Apache License, Version 2.0 (the "License");
# you may not use this file except in compliance with the License.
# You may obtain a copy of the License at

#     http://www.apache.org/licenses/LICENSE-2.0

# Unless required by applicable law or agreed to in writing, software
# distributed under the License is distributed on an "AS IS" BASIS,
# WITHOUT WARRANTIES OR CONDITIONS OF ANY KIND, either express or implied.
# See the License for the specific language governing permissions and
# limitations under the License.

"""Version information.
   Version number (major.minor.patch[-label])
"""

<<<<<<< HEAD
__version__ = "0.13.0rc0"
=======
__version__ = "0.13.0.rc0"
>>>>>>> 5535bfe5
<|MERGE_RESOLUTION|>--- conflicted
+++ resolved
@@ -16,8 +16,4 @@
    Version number (major.minor.patch[-label])
 """
 
-<<<<<<< HEAD
-__version__ = "0.13.0rc0"
-=======
-__version__ = "0.13.0.rc0"
->>>>>>> 5535bfe5
+__version__ = "0.13.0.rc0"