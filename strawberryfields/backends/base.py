# Copyright 2019 Xanadu Quantum Technologies Inc.

# Licensed under the Apache License, Version 2.0 (the "License");
# you may not use this file except in compliance with the License.
# You may obtain a copy of the License at

#     http://www.apache.org/licenses/LICENSE-2.0

# Unless required by applicable law or agreed to in writing, software
# distributed under the License is distributed on an "AS IS" BASIS,
# WITHOUT WARRANTIES OR CONDITIONS OF ANY KIND, either express or implied.
# See the License for the specific language governing permissions and
# limitations under the License.
r"""This module contains the abstract base classes that define Strawberry Fields
compatible statevector simulator backends."""

# pylint: disable=no-self-use,missing-docstring


class NotApplicableError(TypeError):
    """Exception raised by the backend when the user attempts an unsupported operation.
    E.g. :meth:`measure_fock` on a Gaussian backend.
    Conceptually different from NotImplementedError (which means "not implemented, but at some point may be").
    """


class ModeMap:
    """
    Simple internal class for maintaining a map of existing modes.
    """

    def __init__(self, num_subsystems):
        self._init = num_subsystems
        #: list[int]: _map[k] is the internal index used by the backend for
        # computational mode k, or None if the mode has been deleted
        self._map = list(range(num_subsystems))

    def reset(self):
        """reset the modemap to the initial state"""
        self._map = list(range(self._init))

    def _single_mode_valid(self, mode):
        if mode is None:
            return False

        if 0 <= mode < len(self._map):
            return True

        return False

    def _reduce_to_existing_modes(self, modes):
        # Reduces modes to only those which are not None in the map
        if isinstance(modes, int):
            modes = [modes]
        return [m for m in modes if m in self._map]

    def remap(self, modes):
        """Remaps the mode list"""
        if isinstance(modes, int):
            modes = [modes]
            was_int = True
        else:
            was_int = False

        modes_list = [self._map[m] for m in modes]

        if was_int:
            return modes_list[0]

        return modes_list

    def valid(self, modes):
        """checks if the mode list is valid"""
        if modes is None:
            return False

        if isinstance(modes, int):
            modes = [modes]

        # pylint: disable=len-as-condition
        if len(modes) == 0 or len(modes) > len(self._map):
            return False

        for m in modes:
            if not self._single_mode_valid(m):
                return False

        return True

    def show(self):
        """Returns the mapping"""
        return self._map

    def delete(self, modes):
        """Deletes a mode"""
        if isinstance(modes, int):
            modes = [modes]
        if self.valid(modes):
            new_map = []
            ctr = 0
            for m in range(len(self._map)):
                if m in modes or self._map[m] is None:
                    new_map.append(None)
                else:
                    new_map.append(ctr)
                    ctr += 1
            self._map = new_map
        else:
            raise ValueError("Specified modes for deleting are invalid.")

    def add(self, num_modes):
        """Adds a mode"""
        num_active_modes = len([m for m in self._map if m is not None])
        self._map += list(range(num_active_modes, num_active_modes + num_modes))


class BaseBackend:
    """Abstract base class for backends."""

    # pylint: disable=too-many-public-methods

    #: str: short name of the backend
    short_name = "base"
    #: str, None: Short name of the Compiler class used to validate Programs for this backend. None if no validation is required.
    compiler = None

    def __init__(self):
        self._supported = {}

    def __str__(self):
        """String representation."""
        return self.__class__.__name__

    def supports(self, name):
        """Check whether the backend supports the given operating mode.

        Currently supported operating modes are:

        * "gaussian": for manipulations in the Gaussian representation using the
          displacements and covariance matrices
        * "fock_basis": for manipulations in the Fock representation
        * "bosonic": for manipulations of states represented as linear combinations
          of Gaussian functions in phase space
        * "mixed_states": for representations where the quantum state is mixed
        * "batched": allows for a multiple circuits to be simulated in parallel

        Args:
            name (str): name of the operating mode which we are checking support for

        Returns:
            bool: True if this backend supports that operating mode.
        """
        return self._supported.get(name, False)

    def begin_circuit(self, num_subsystems, **kwargs):
        r"""Instantiate a quantum circuit.

        Instantiates a representation of a quantum optical state with ``num_subsystems`` modes.
        The state is initialized to vacuum.

        The modes in the circuit are indexed sequentially using integers, starting from zero.
        Once an index is assigned to a mode, it can never be re-assigned to another mode.
        If the mode is deleted its index becomes invalid.
        An operation acting on an invalid or unassigned mode index raises an ``IndexError`` exception.

        Args:
            num_subsystems (int): number of modes in the circuit

        Keyword Args:
            cutoff_dim (int): Hilbert space truncation dimension (for Fock basis backends only)
            batch_size (int): (optional) batch-axis dimension, enables batched operation if > 1 (for the TF backend only)
        """
        # BaseBackend can be instantiated for testing purposes, even though it does not do anything.

    def add_mode(self, n=1, **kwargs):
        """Add modes to the circuit.

        The new modes are initialized to the vacuum state.
        They are assigned mode indices sequentially, starting from the first unassigned index.

        Args:
            n (int): number of modes to add

        Returns:
            list[int]: indices of the newly added modes

        Keyword Args:
            peaks (list): number of Gaussian peaks for each new mode (for bosonic backend only)
        """
        raise NotImplementedError

    def del_mode(self, modes):
        """Delete modes from the circuit.

        The deleted modes are traced out.
        As a result the state may have to be described using a density matrix.

        The indices of the deleted modes become invalid for the lifetime of the circuit object.
        They will never be reassigned to other modes.
        Deleting a mode that has already been deleted raises an ``IndexError`` exception.

        Args:
            modes (Sequence[int]): mode numbers to delete
        """
        raise NotImplementedError

    def get_modes(self):
        """Return a list of the active modes for the circuit.

        A mode is active if it has been created and has not been deleted.

        Returns:
            list[int]: sorted list of active (assigned, not invalid) mode indices
        """
        raise NotImplementedError

    def reset(self, pure=True, **kwargs):
        """Reset the circuit so that all the modes are in the vacuum state.

        After the reset the circuit is in the same state as it was after
        the last :meth:`begin_circuit` call. It will have the original number
        of modes, all initialized in the vacuum state. Some circuit parameters
        may be changed during the reset, see the keyword args below.

        Args:
            pure (bool): if True, initialize the circuit in a pure state representation
                (will use a mixed state representation if pure is False)

        Keyword Args:
            cutoff_dim (int): new Hilbert space truncation dimension (for Fock basis backends only)
        """
        raise NotImplementedError

    def prepare_vacuum_state(self, mode):
        """Prepare the vacuum state in the specified mode.

        The requested mode is traced out and replaced with the vacuum state.
        As a result the state may have to be described using a density matrix.

        Args:
            mode (int): which mode to prepare the vacuum state in
        """
        raise NotImplementedError

    def prepare_coherent_state(self, r, phi, mode):
        r"""Prepare a coherent state in the specified mode.

        The requested mode is traced out and replaced with the coherent state :math:`\ket{r e^{i\phi}}`.
        As a result the state may have to be described using a density matrix.

        Args:
            r (float): coherent state displacement amplitude
            phi (float): coherent state displacement phase
            mode (int): which mode to prepare the coherent state in
        """
        raise NotImplementedError

    def prepare_squeezed_state(self, r, phi, mode):
        r"""Prepare a squeezed vacuum state in the specified mode.

        The requested mode is traced out and replaced with the squeezed state :math:`\ket{z}`,
        where :math:`z=re^{i\phi}`.
        As a result the state may have to be described using a density matrix.

        Args:
            r (float): squeezing amplitude
            phi (float): squeezing angle
            mode (int): which mode to prepare the squeezed state in
        """
        raise NotImplementedError

    def prepare_displaced_squeezed_state(self, r_d, phi_d, r_s, phi_s, mode):
        r"""Prepare a displaced squeezed state in the specified mode.

        The requested mode is traced out and replaced with the displaced
        squeezed state :math:`\ket{\alpha, z}`, where :math:`\alpha=r_d
        e^{i\phi_d}` and :math:`z=r_s e^{i\phi_s}`.
        As a result the state may have to be described using a density matrix.

        Args:
            r_d (float): displacement amplitude
            phi_d (float): displacement angle
            r_s (float): squeezing amplitude
            phi_s (float): squeezing angle
            mode (int): which mode to prepare the squeezed state in
        """
        raise NotImplementedError

    def prepare_thermal_state(self, nbar, mode):
        r"""Prepare a thermal state in the specified mode.

        The requested mode is traced out and replaced with the thermal state :math:`\rho(nbar)`.
        As a result the state may have to be described using a density matrix.

        Args:
            nbar (float): thermal population (mean photon number) of the mode
            mode (int): which mode to prepare the thermal state in
        """
        raise NotImplementedError

    def rotation(self, phi, mode):
        """Apply the phase-space rotation operation to the specified mode.

        Args:
            phi (float): rotation angle
            mode (int): which mode to apply the rotation to
        """
        raise NotImplementedError

    def displacement(self, r, phi, mode):
        """Apply the displacement operation to the specified mode.

        Args:
            r (float): displacement amplitude
            phi(float): displacement angle
            mode (int): which mode to apply the displacement to
        """
        raise NotImplementedError

    def squeeze(self, r, phi, mode):
        """Apply the squeezing operation to the specified mode.

        Args:
            r (float): squeezing amplitude
            phi(float): squeezing angle
            mode (int): which mode to apply the squeeze to
        """
        raise NotImplementedError

    def beamsplitter(self, theta, phi, mode1, mode2):
        """Apply the beamsplitter operation to the specified modes.

        Args:
            theta (float): transmissivity is cos(theta)
            phi (float): phase angle
            mode1 (int): first mode that beamsplitter acts on
            mode2 (int): second mode that beamsplitter acts on
        """
        raise NotImplementedError

    def loss(self, T, mode):
        r"""Perform a loss channel operation on the specified mode.

        Args:
            T (float): loss parameter, :math:`0\leq T\leq 1`.
            mode (int): index of mode where operation is carried out
        """
        raise NotImplementedError

    def thermal_loss(self, T, nbar, mode):
        r"""Perform a thermal loss channel operation on the specified mode.

        Args:
            T (float): loss parameter, :math:`0\leq T\leq 1`.
            nbar (float): mean photon number of the environment thermal state
            mode (int): index of mode where operation is carried out
        """
        raise NotImplementedError

    def measure_homodyne(self, phi, mode, shots=1, select=None, **kwargs):
        r"""Measure a :ref:`phase space quadrature <homodyne>` of the given mode.

        For the measured mode, samples the probability distribution
        :math:`f(q) = \bra{q_\phi} \rho \ket{q_\phi}`
        and returns the sampled value.
        Here :math:`\ket{q_\phi}` is the eigenstate of the operator

        .. math::
           \hat{q}_\phi = \sqrt{2/\hbar}(\cos(\phi)\hat{x} +\sin(\phi)\hat{p}) = e^{-i\phi} \hat{a} +e^{i\phi} \hat{a}^\dagger.

        .. note::
           This method is :math:`\hbar` independent.
           The returned values can be converted to conventional position/momentum
           eigenvalues by multiplying them with :math:`\sqrt{\hbar/2}`.

        Updates the current state such that the measured mode is reset
        to the vacuum state. This is because we cannot represent exact position or
        momentum eigenstates in any of the backends, and experimentally the photons
        are destroyed in a homodyne measurement.

        Args:
            phi (float): phase angle of the quadrature to measure (x: :math:`\phi=0`, p: :math:`\phi=\pi/2`)
            mode (int): which mode to measure
            shots (int): number of measurement samples to obtain
            select (None or float): If not None: desired value of the measurement result.
                Enables post-selection on specific measurement results instead of random sampling.

        Keyword arguments can be used to pass additional parameters to the backend.
        Options for such arguments will be documented in the respective subclasses.

        Returns:
            float: measured value
        """
        raise NotImplementedError

    def measure_fock(self, modes, shots=1, select=None, **kwargs):
        """Measure the given modes in the Fock basis.

        .. note::
          When ``shots == 1``, updates the current system state to the
          conditional state of that measurement result. When ``shots > 1``, the
          system state is not updated.

        Args:
            modes (Sequence[int]): which modes to measure
            shots (int): number of measurement samples to obtain
            select (None or Sequence[int]): If not None: desired values of the measurement results.
                Enables post-selection on specific measurement results instead of random sampling.
                ``len(select) == len(modes)`` is required.
        Returns:
            tuple[int]: measurement results
        """
        raise NotImplementedError

    def measure_threshold(self, modes, shots=1, select=None, **kwargs):
        """Measure the given modes in the thresholded Fock basis, i.e., zero or nonzero photons).

        .. note::

            When :code:``shots == 1``, updates the current system state to the conditional state of that
            measurement result. When :code:``shots > 1``, the system state is not updated.

        Args:
            modes (Sequence[int]): which modes to measure
            shots (int): number of measurement samples to obtain
            select (None or Sequence[int]): If not None: desired values of the measurement results.
                Enables post-selection on specific measurement results instead of random sampling.
                ``len(select) == len(modes)`` is required.
        Returns:
            tuple[int]: measurement results
        """
        raise NotImplementedError

    def is_vacuum(self, tol=0.0, **kwargs):
        r"""Test whether the current circuit state is vacuum (up to given tolerance).

        Returns True iff :math:`|\bra{0} \rho \ket{0} -1| \le` ``tol``, i.e.,
        the fidelity of the current circuit state with the vacuum state is within
        the given tolerance from 1.

        Args:
            tol (float): numerical tolerance

        Returns:
            bool: True iff current state is vacuum up to tolerance tol
        """
        raise NotImplementedError

    def state(self, modes=None, **kwargs):
        r"""Returns the state of the quantum simulation.

        Args:
            modes (int or Sequence[int] or None): Specifies the modes to restrict the return state to.
                None returns the state containing all the modes.
                The returned state contains the requested modes in the given order, i.e.,
                ``modes=[3,0]`` results in a two mode state being returned with the first mode being
                subsystem 3 and the second mode being subsystem 0.
        Returns:
            BaseState: state description, specific child class depends on the backend
        """
        raise NotImplementedError


# =============================
# Fock-basis backends
# =============================


class BaseFock(BaseBackend):
    """Abstract base class for backends capable of Fock state manipulation."""

    compiler = "fock"

    def __init__(self):
        super().__init__()
        self._supported["fock_basis"] = True

    def get_cutoff_dim(self):
        """Returns the Hilbert space cutoff dimension used.

        Returns:
            int: cutoff dimension
        """
        raise NotImplementedError

    def prepare_fock_state(self, n, mode):
        r"""Prepare a Fock state in the specified mode.

        The requested mode is traced out and replaced with the Fock state :math:`\ket{n}`.
        As a result the state may have to be described using a density matrix.

        Args:
            n (int): Fock state to prepare
            mode (int): which mode to prepare the Fock state in
        """
        raise NotImplementedError

    def prepare_ket_state(self, state, modes):
        r"""Prepare the given ket state in the specified modes.

        The requested modes are traced out and replaced with the given ket state
        (in the Fock basis). As a result the state may have to be described using a
        density matrix.

        Args:
            state (array): Ket state in the Fock basis.
                The state can be given in either vector form, with one index,
                or tensor form, with one index per mode. For backends supporting batched
                mode, state can be a batch of such vectors or tensors.
            modes (int or Sequence[int]): Modes to prepare the state in.
                If modes is not ordered this is taken into account when preparing the state,
                i.e., when a two mode state is prepared in modes=[3,1], then the first
                mode of state goes into mode 3 and the second mode goes into mode 1 of the simulator.
        """
        raise NotImplementedError

    def prepare_dm_state(self, state, modes):
        r"""Prepare the given mixed state in the specified modes.

        The requested modes are traced out and replaced with the given density matrix
        state (in the Fock basis).
        As a result the state will be described using a density matrix.

        Args:
            state (array): Density matrix in the Fock basis.
                The state can be given in either matrix form, with two indices, or tensor
                form, with two indices per mode. For backends supporting batched mode,
                state can be a batch of such matrices or tensors.
            modes (int or Sequence[int]): which mode to prepare the state in
                If modes is not ordered this is take into account when preparing the
                state, i.e., when a two mode state is prepared in modes=[3,1], then
                the first mode of state goes into mode 3 and the second mode goes
                into mode 1 of the simulator.
        """
        raise NotImplementedError

    def cubic_phase(self, gamma, mode):
        r"""Apply the cubic phase operation to the specified mode.

        Applies the operation

        .. math::
           \exp\left(i \frac{\gamma}{6} (\hat{a} +\hat{a}^\dagger)^3\right)

        to the specified mode.

        .. note::
           This method is :math:`\hbar` independent.
           The usual definition of the cubic phase gate is :math:`\hbar` dependent:

           .. math::
              V(\gamma') = \exp\left(i \frac{\gamma'}{3\hbar} \hat{x}^3\right) = \exp\left(i \frac{\gamma' \sqrt{\hbar/2}}{6} (\hat{a} +\hat{a}^\dagger)^3\right).

           Hence the cubic phase gate :math:`V(\gamma')` is executed on a backend by scaling the
           :math:`\gamma'` parameter by :math:`\sqrt{\hbar/2}` and then passing it to this method,
           much in the way the :math:`\hbar` dependent `X` and `Z` gates are implemented through the
           :math:`\hbar` independent :meth:`~BaseBackend.displacement` method.

        .. warning::
            The cubic phase gate can suffer heavily from numerical inaccuracies
            due to finite-dimensional cutoffs in the Fock basis. The gate
            implementation in Strawberry Fields is unitary, but it
            does not implement an exact cubic phase gate. The Kerr gate
            provides an alternative non-Gaussian gate.

        Args:
            gamma (float): scaled cubic phase shift, :math:`\gamma = \gamma' \sqrt{\hbar/2}`
            mode (int): which mode to apply it to
        """
        raise NotImplementedError

    def kerr_interaction(self, kappa, mode):
        r"""Apply the Kerr interaction :math:`\exp{(i\kappa \hat{n}^2)}` to the specified mode.

        Args:
            kappa (float): strength of the interaction
            mode (int): which mode to apply it to
        """
        raise NotImplementedError

    def cross_kerr_interaction(self, kappa, mode1, mode2):
        r"""Apply the two mode cross-Kerr interaction :math:`\exp{(i\kappa \hat{n}_1\hat{n}_2)}` to the specified modes.

        Args:
            kappa (float): strength of the interaction
            mode1 (int): first mode that cross-Kerr interaction acts on
            mode2 (int): second mode that cross-Kerr interaction acts on
        """
        raise NotImplementedError

    def state(self, modes=None, **kwargs):
        r"""Returns the state of the quantum simulation.

        See :meth:`.BaseBackend.state`.

        Returns:
            BaseFockState: state description
        """
        raise NotImplementedError


# ==============================
# Gaussian-formulation backends
# ==============================


class BaseGaussian(BaseBackend):
    """Abstract base class for backends that are only capable of Gaussian state manipulation."""

    compiler = "gaussian"

    def __init__(self):
        super().__init__()
        self._supported["gaussian"] = True

    def measure_heterodyne(self, mode, shots=1, select=None):
        r"""Perform a heterodyne measurement on the given mode.

        Updates the current state of the circuit such that the measured mode is reset to the vacuum state.

        Args:
            mode (int): which mode to measure
            shots (int): number of measurement samples to obtain
            select (None or complex): If not None: desired value of the measurement result.
                Enables post-selection on specific measurement results instead of random sampling.

        Returns:
            complex: measured value
        """
        raise NotImplementedError

    def prepare_gaussian_state(self, r, V, modes):
        r"""Prepare a Gaussian state.

        The specified modes are traced out and replaced with a Gaussian state
        provided via a vector of means and a covariance matrix.

        .. note::
           This method is :math:`\hbar` independent.
           The input arrays are the means and covariance of the
           :math:`a+a^\dagger` and :math:`-i(a-a^\dagger)` operators.
           They are obtained by dividing the xp means by :math:`\sqrt{\hbar/2}`
           and the xp covariance by :math:`\hbar/2`.

        Args:
            r (array): vector of means in xp ordering
            V (array): covariance matrix in xp ordering
            modes (int or Sequence[int]): Which modes to prepare the state in.
                If the modes are not sorted, this is taken into account when preparing the state.
                I.e., when a two mode state is prepared with ``modes=[3,1]``, the first
                mode of the given state goes into mode 3 and the second mode goes into mode 1.
        """
        raise NotImplementedError

    def get_cutoff_dim(self):
        raise NotApplicableError

    def prepare_fock_state(self, n, mode):
        raise NotApplicableError

    def prepare_ket_state(self, state, mode):
        raise NotApplicableError

    def prepare_dm_state(self, state, mode):
        raise NotApplicableError

    def cubic_phase(self, gamma, mode):
        raise NotApplicableError

    def kerr_interaction(self, kappa, mode):
        raise NotApplicableError

    def cross_kerr_interaction(self, kappa, mode1, mode2):
        raise NotApplicableError

    def state(self, modes=None, **kwargs):
        """Returns the state of the quantum simulation.

        See :meth:`.BaseBackend.state`.

        Returns:
            BaseGaussianState: state description
        """
        raise NotImplementedError


# ==============================
# Base bosonic backend
# ==============================


class BaseBosonic(BaseGaussian):
<<<<<<< HEAD
    """Abstract base class for backends that are only capable of bosonic state manipulation."""

    compiler = "bosonic"

    def __init__(self):
        super().__init__()
        self._supported["bosonic"] = True
=======
    """Abstract base class for backends that are only capable of manipulating states
    represented as linear combinations of Gaussian functions in phase space."""

    compiler = None

    def __init__(self):
        super().__init__()
        self._supported["gaussian_linear_combo"] = True
>>>>>>> 3bd5318a

    def prepare_gaussian_state(self, r, V, modes):
        r"""Prepare a Gaussian state.

<<<<<<< HEAD
=======
        Note the different basis-ordering from the :class:`~.GaussianBackend`.

>>>>>>> 3bd5318a
        The specified modes are traced out and replaced with a Gaussian state
        provided via a vector of means and a covariance matrix.

        Args:
            r (array): vector of means in :math:`(x_1,p_1,x_2,p_2,\dots)` ordering
            V (array): covariance matrix in :math:`(x_1,p_1,x_2,p_2,\dots)` ordering
            modes (int or Sequence[int]): Which modes to prepare the state in.
                If the modes are not sorted, this is taken into account when preparing the state.
                I.e., when a two mode state is prepared with ``modes=[3,1]``, the first
                mode of the given state goes into mode 3 and the second mode goes into mode 1.
<<<<<<< HEAD
=======

        Raises:
            ValueError: if the shapes of r or V do not match the number of modes.
        """
        raise NotImplementedError

    def state(self, modes=None, **kwargs):
        """Returns the state of the quantum simulation.

        See :meth:`.BaseBackend.state`.

        Returns:
            BaseBosonicState: state description
>>>>>>> 3bd5318a
        """
        raise NotImplementedError<|MERGE_RESOLUTION|>--- conflicted
+++ resolved
@@ -690,33 +690,20 @@
 
 
 class BaseBosonic(BaseGaussian):
-<<<<<<< HEAD
-    """Abstract base class for backends that are only capable of bosonic state manipulation."""
-
-    compiler = "bosonic"
-
-    def __init__(self):
-        super().__init__()
-        self._supported["bosonic"] = True
-=======
     """Abstract base class for backends that are only capable of manipulating states
     represented as linear combinations of Gaussian functions in phase space."""
 
-    compiler = None
+    compiler = "bosonic"
 
     def __init__(self):
         super().__init__()
         self._supported["gaussian_linear_combo"] = True
->>>>>>> 3bd5318a
 
     def prepare_gaussian_state(self, r, V, modes):
         r"""Prepare a Gaussian state.
 
-<<<<<<< HEAD
-=======
         Note the different basis-ordering from the :class:`~.GaussianBackend`.
 
->>>>>>> 3bd5318a
         The specified modes are traced out and replaced with a Gaussian state
         provided via a vector of means and a covariance matrix.
 
@@ -727,8 +714,6 @@
                 If the modes are not sorted, this is taken into account when preparing the state.
                 I.e., when a two mode state is prepared with ``modes=[3,1]``, the first
                 mode of the given state goes into mode 3 and the second mode goes into mode 1.
-<<<<<<< HEAD
-=======
 
         Raises:
             ValueError: if the shapes of r or V do not match the number of modes.
@@ -742,6 +727,5 @@
 
         Returns:
             BaseBosonicState: state description
->>>>>>> 3bd5318a
         """
         raise NotImplementedError