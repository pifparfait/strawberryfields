# Copyright 2020 Xanadu Quantum Technologies Inc.

# Licensed under the Apache License, Version 2.0 (the "License");
# you may not use this file except in compliance with the License.
# You may obtain a copy of the License at

#     http://www.apache.org/licenses/LICENSE-2.0

# Unless required by applicable law or agreed to in writing, software
# distributed under the License is distributed on an "AS IS" BASIS,
# WITHOUT WARRANTIES OR CONDITIONS OF ANY KIND, either express or implied.
# See the License for the specific language governing permissions and
# limitations under the License.

"""Bosonic circuit operations"""
# pylint: disable=duplicate-code,attribute-defined-outside-init
import numpy as np
from scipy.linalg import block_diag
from thewalrus.quantum import Xmat
import thewalrus.symplectic as symp

import itertools as it
from . import ops

from ..shared_ops import changebasis


# Shape of the weights, means, and covs arrays.
def w_shape(num_modes, num_gauss):
    r"""Calculate total number of weights. Assumes same number of weights per mode.

    Args:
        num_modes (int): number of modes
        num_gauss (int): number of gaussian peaks per mode

    Returns:
        int: number of weights for all Gaussian peaks in phase space
    """
    return num_gauss ** num_modes


def m_shape(num_modes, num_gauss):
    r"""Shape of array of mean vectors. Assumes same number of weights per mode.

    Args:
        num_modes (int): number of modes
        num_gauss (int): number of gaussian peaks per mode

    Returns:
        tuple: (number of weights, number of quadratures)
    """
    return (num_gauss ** num_modes, 2 * num_modes)


def c_shape(num_modes, num_gauss):
    r"""Shape of array of covariance matricess. Assumes same number of weights per mode.

    Args:
        num_modes (int): number of modes
        num_gauss (int): number of gaussian peaks per mode

    Returns:
        tuple: (number of weights, number of quadratures, number of quadratures)
    """
    return (num_gauss ** num_modes, 2 * num_modes, 2 * num_modes)


def to_xp(num_modes):
    r"""Provides array of indices to order quadratures as all x
    followed by all p, starting from (x1,p1,...,xn,pn) ordering.

    Args:
        num_modes (int): number of modes

    Returns:
        array: quadrature ordering for all x followed by all p
    """
    return np.concatenate((np.arange(0, 2 * num_modes, 2), np.arange(0, 2 * num_modes, 2) + 1))


def from_xp(num_modes):
    r"""Provides array of indices to order quadratures as (x1,p1,...,xn,pn)
    starting from all x followed by all p.

    Args:
        num_modes (int): number of modes

    Returns:
        list: quadrature ordering for (x1,p1,...,xn,pn)
    """
    perm_inds_list = [(i, i + num_modes) for i in range(num_modes)]
    perm_inds = [a for tup in perm_inds_list for a in tup]
    return perm_inds


def update_means(means, X, perm_out):
    r"""Apply a linear transformation ``X`` to the array of means. The
    quadrature ordering can be specified by ``perm_out`` to match ordering
    of ``X`` to means.

    Args:
        means (array): array of mean vectors
        X (array): matrix for linear transformation
        perm_out (array): indices for quadrature ordering

    Returns:
        array: transformed array of mean vectors
    """
    X_perm = X[:, perm_out][perm_out, :]
    return (X_perm @ means.T).T


def update_covs(covs, X, perm_out, Y=0):
    r"""Apply a linear transformation parametrized by ``(X,Y)`` to the
    array of covariance matrices. The  quadrature ordering can be specified
    by ``perm_out`` to match ordering of ``(X,Y)`` to the covariance matrices.

    If Y is not specified, it defaults to 0.

    Args:
        covs (array): array of covariance matrices
        X (array): matrix for mutltiplicative part of transformation
        perm_out (array): indices for quadrature ordering
        Y (array or 0): matrix for additive part of transformation.

    Returns:
        array: transformed array of covariance matrices
    """
    X_perm = X[:, perm_out][perm_out, :]
    if not isinstance(Y, int):
        Y = Y[:, perm_out][perm_out, :]
    return (X_perm @ covs @ X_perm.T) + Y


class BosonicModes:
    """A Bosonic circuit class."""

    # pylint: disable=too-many-public-methods

    def __init__(self, num_subsystems=1, num_weights=1):
        self.hbar = 2

    def add_mode(self, peak_list=[1]):
        r"""Add len(peak_list) modes to the circuit. Each mode has a number of
        weights specified by peak_list, and the means and covariances are set
        to vacuum.

        Args:
            peak_list (list): list of weights per mode.
        """

        num_modes = len(peak_list)
        num_gauss = np.prod(peak_list)
        self.nlen += num_modes

        # Updated mode index permutation list
        self.to_xp = to_xp(self.nlen)
        self.from_xp = from_xp(self.nlen)
        self.active.append(self.nlen - 1)

        # Weights are set equal to each other and normalized
        vac_weights = np.array([1 / num_gauss for i in range(num_gauss)], dtype=complex)
        # New mode means and covs set to vacuum
        vac_means = np.zeros((num_gauss, 2 * num_modes)).tolist()
        vac_covs = [
            ((self.hbar / 2) * np.identity(2 * num_modes)).tolist() for i in range(num_gauss)
        ]

        # Find all possible combinations of means and combs of the
        # Gaussians between the modes.
        mean_combs = it.product(self.means.tolist(), vac_means)
        cov_combs = it.product(self.covs.tolist(), vac_covs)

        # Tensor product of the weights.
        weights = np.kron(self.weights, vac_weights)
        # De-nest the means iterator.
        means = np.array([[a for b in tup for a in b] for tup in mean_combs])
        # Stack covs appropriately.
        covs = np.array([block_diag(*tup) for tup in cov_combs])

        self.weights = weights
        self.means = means
        self.covs = covs

    def del_mode(self, modes):
        r"""Delete modes from the circuit.

        Args:
            modes (int or list): modes to be deleted.
        """
        if isinstance(modes, int):
            modes = [modes]

        for mode in modes:
            if self.active[mode] is None:
                raise ValueError("Cannot delete mode, mode does not exist")

            self.loss(0.0, mode)
            self.active[mode] = None

    def reset(self, num_subsystems=None, num_weights=1):
        """Reset the simulation state.

        Args:
            num_subsystems (int, optional): Sets the number of modes in the reset
                circuit. ``None`` means unchanged.
            num_weights (int): Sets the number of gaussians per mode in the
                superposition.
        """
        if num_subsystems is not None:
            if not isinstance(num_subsystems, int):
                raise ValueError("Number of modes must be an integer")
            self.nlen = num_subsystems

        if not isinstance(num_weights, int):
            raise ValueError("Number of weights must be an integer")

        self.active = list(np.arange(self.nlen, dtype=int))
        # Mode index permutation list to and from XP ordering.
        self.to_xp = to_xp(self.nlen)
        self.from_xp = from_xp(self.nlen)

        self.weights = np.ones(w_shape(self.nlen, num_weights), dtype=complex)
        self.weights = self.weights / (num_weights ** self.nlen)

        self.means = np.zeros(m_shape(self.nlen, num_weights), dtype=complex)
        id_covs = [np.identity(2 * self.nlen, dtype=complex) for i in range(len(self.weights))]
        self.covs = np.array(id_covs)

    def get_modes(self):
        r"""Return the modes currently active."""
        return [x for x in self.active if x is not None]

    def displace(self, r, phi, i):
        r"""Displace mode ``i`` by the amount ``r*np.exp(1j*phi)``.

        Args:
            r (float): displacement magnitude
            phi (float): displacement phase
            i (int): mode to be displaced
        """
        if self.active[i] is None:
            raise ValueError("Cannot displace mode, mode does not exist")
        self.means += symp.expand_vector(r * np.exp(1j * phi), i, self.nlen)[self.from_xp]

    def squeeze(self, r, phi, k):
        r"""Squeeze mode ``k`` by the amount ``r*exp(1j*phi)``.

        Args:
            r (float): squeezing magnitude
            phi (float): squeezing phase
            k (int): mode to be squeezed
        """
        if self.active[k] is None:
            raise ValueError("Cannot squeeze mode, mode does not exist")

        sq = symp.expand(symp.squeezing(r, phi), k, self.nlen)
        self.means = update_means(self.means, sq, self.from_xp)
        self.covs = update_covs(self.covs, sq, self.from_xp)

    def mbsqueeze(self, k, r, phi, r_anc, eta_anc, avg):
        r"""Squeeze mode ``k`` by the amount ``r*exp(1j*phi)`` using measurement-based squeezing.

        Either the average map, described by a Gaussian CPTP transformation, or a single-shot map
        with ancillary measurement outcomes can be simulated.

        Args:
            k (int): mode to be squeezed
            r (float): target squeezing magnitude
            phi (float): target squeezing phase
            r_anc (float): squeezing magnitude of the ancillary mode
            eta_anc(float): detection efficiency of the ancillary mode
            avg (bool): whether to apply the average map or single-shot
        Returns:
            float: if single-shot map selected, returns the measurement outcome of the ancilla
        """

        if self.active[k] is None:
            raise ValueError("Cannot squeeze mode, mode does not exist")

        # antisqueezing corresponds to an extra phase shift
        if r < 0:
            phi += np.pi
        r = np.abs(r)
        # beamsplitter angle
        theta = np.arccos(np.exp(-r))
        self.phase_shift(-phi / 2, k)

        # Construct (X,Y) for Gaussian CPTP of average map
        if avg:
            X = np.diag([np.cos(theta), 1 / np.cos(theta)])
            Y = np.diag(
                [
                    (np.sin(theta) ** 2) * (np.exp(-2 * r_anc)),
                    (np.tan(theta) ** 2) * (1 - eta_anc) / eta_anc,
                ]
            )
            Y *= self.hbar / 2
            X2, Y2 = self.expandXY([k], X, Y)
            self.apply_channel(X2, Y2)

        # Add new ancilla mode, interfere it and measure it
        # Delete ancilla mode from active list
        if not avg:
            self.add_mode()
            new_mode = self.nlen - 1
            self.squeeze(r_anc, 0, new_mode)
            self.beamsplitter(theta, 0, k, new_mode)
            self.loss(eta_anc, new_mode)
            self.phase_shift(np.pi / 2, new_mode)
            val = self.homodyne(new_mode)
            self.del_mode(new_mode)
            self.covs = np.delete(self.covs, [2 * new_mode, 2 * new_mode + 1], axis=1)
            self.covs = np.delete(self.covs, [2 * new_mode, 2 * new_mode + 1], axis=2)
            self.means = np.delete(self.means, [2 * new_mode, 2 * new_mode + 1], axis=1)
            self.nlen = self.nlen - 1
            self.from_xp = from_xp(self.nlen)
            self.to_xp = to_xp(self.nlen)
            self.active = self.active[:new_mode]
            prefac = -np.tan(theta) / np.sqrt(2 * self.hbar * eta_anc)
            self.displace(prefac * val[0][0], np.pi / 2, k)
        self.phase_shift(phi / 2, k)

        if not avg:
            return val

    def phase_shift(self, phi, k):
        r"""Implement a phase shift in mode k.

        Args:
           phi (float): phase
           k (int): mode to be phase shifted
        """
        if self.active[k] is None:
            raise ValueError("Cannot phase shift mode, mode does not exist")

        rot = symp.expand(symp.rotation(phi), k, self.nlen)
        self.means = update_means(self.means, rot, self.from_xp)
        self.covs = update_covs(self.covs, rot, self.from_xp)

    def beamsplitter(self, theta, phi, k, l):
        r"""Implement a beam splitter operation between modes k and l.

        Args:
            theta (float): real beamsplitter angle
            phi (float): complex beamsplitter angle
            k (int): first mode
            l (int): second mode
        """
        if self.active[k] is None or self.active[l] is None:
            raise ValueError("Cannot perform beamsplitter, mode(s) do not exist")

        if k == l:
            raise ValueError("Cannot use the same mode for beamsplitter inputs")

        # Cross-check with Gaussian backend.
        bs = symp.expand(symp.beam_splitter(theta, phi), [k, l], self.nlen)
        self.means = update_means(self.means, bs, self.from_xp)
        self.covs = update_covs(self.covs, bs, self.from_xp)

    def scovmatxp(self):
        r"""Returns the symmetric ordered array of covariance matrices
        in the :math:`q_1,...,q_n,p_1,...,p_n` ordering.
        """
        return self.covs[:, self.to_xp][..., self.to_xp]

    def smeanxp(self):
        r"""Returns the symmetric ordered array of means in the
        :math:`q_1,...,q_n,p_1,...,p_n` ordering.
        """
        return self.means.T[self.to_xp].T

    def scovmat(self):
        r"""Returns the symmetric ordered array of covariance matrices
        in the :math:`q_1,p_1,...,q_n,p_n` ordering.
        """
        return self.covs

    def smean(self):
        r"""Returns the symmetric ordered array of means
        in the :math:`q_1,p_1,...,q_n,p_n` ordering.
        """
        return self.means

    def sweights(self):
        """Returns the array of weights."""
        return self.weights

    def fromsmean(self, r, modes=None):
        r"""Populates the array of means from a provided array of means.

        The input must already have performed the scaling of the means by self.hbar,
        and must be sorted in ascending order.

        Args:
            r (array): vector of means in :math:`(x_1,p_1,x_2,p_2,\dots)` ordering
            modes (Sequence): sequence of modes corresponding to the vector of means
        """
        if modes is None:
            modes = range(self.nlen)

        mode_ind = np.sort(np.append(2 * np.array(modes), 2 * np.array(modes) + 1))
        self.means[:, mode_ind] = r

    def fromscovmat(self, V, modes=None):
        r"""Populates the array of covariance matrices from a provided array of covariance matrices.

        The input must already have performed the scaling of the means by self.hbar,
        and must be sorted in ascending order.

        Args:
            V (array): covariance matrix in :math:`(x_1,p_1,x_2,p_2,\dots)` ordering
            modes (sequence): sequence of modes corresponding to the covariance matrix
        """
        if modes is None:
            n = len(V) // 2
            modes = np.arange(self.nlen)

            if n != self.nlen:
                raise ValueError(
                    "Covariance matrix is the incorrect size, does not match means vector."
                )
        else:
            n = len(modes)
            modes = np.array(modes)
            if n > self.nlen:
                raise ValueError("Covariance matrix is larger than the number of subsystems.")

        mode_ind = np.sort(np.append(2 * np.array(modes), 2 * np.array(modes) + 1))
        # Delete current entries of covariance and any correlations to other modes
        self.covs[:, mode_ind, :] = 0
        self.covs[:, :, mode_ind] = 0
        # Set new covariance elements
        self.covs[np.ix_(np.arange(self.covs.shape[0], dtype=int), mode_ind, mode_ind)] = V

    def fidelity_coherent(self, alpha, modes=None):
        r"""Returns the fidelity to a coherent state.

        Args:
            alpha (array): amplitudes for coherent states
            modes (list or None): modes to use for fidelity calculation
        """
        if modes is None:
            modes = self.get_modes()
        # Sort by (q1,p1,q2,p2,...)
        mode_ind = np.sort(np.append(2 * np.array(modes), 2 * np.array(modes) + 1))
        # Construct mean vector for coherent state
        alpha_mean = np.array([])
        for i in range(len(modes)):
            alpha_mean = np.append(alpha_mean, alpha.real[i] * np.sqrt(2 * self.hbar))
            alpha_mean = np.append(alpha_mean, alpha.imag[i] * np.sqrt(2 * self.hbar))
        # Construct difference of coherent state mean vector with means of all peaks in the state
        deltas = self.means[:, mode_ind] - alpha_mean
        # Construct sum of coherent state covariance matrix and all covariances in the state
        cov_sum = (
            self.covs[:, mode_ind, :][:, :, mode_ind] + self.hbar * np.eye((len(mode_ind))) / 2
        )
        # Sum all Gaussian peaks
        exp_arg = np.einsum("...j,...jk,...k", deltas, np.linalg.inv(cov_sum), deltas)
        weighted_exp = (
            np.array(self.weights)
            * self.hbar ** len(modes)
            * np.exp(-0.5 * exp_arg)
            / np.sqrt(np.linalg.det(cov_sum))
        )
        fidelity = np.sum(weighted_exp)
        return fidelity

    def fidelity_vacuum(self, modes=None):
        r"""Returns the fidelity to the vacuum.

        Args:
            modes (list or None): modes to use for fidelity calculation
        """
        if modes is None:
            modes = self.get_modes()
        alpha = np.zeros(len(modes))
        fidelity = self.fidelity_coherent(alpha, modes=modes)
        return fidelity

    def parity_val(self, modes=None):
        r"""Returns the expectation value of the parity operator, which is the
        value of the Wigner function at the origin.

        Args:
            modes (list or None): modes to use for parity calculation
        """
        if modes is None:
            modes = list(range(self.nlen))
        # Sort by (q1,p1,q2,p2,...)
        mode_ind = np.sort(np.append(2 * np.array(modes), 2 * np.array(modes) + 1))
        exp_arg = np.einsum(
            "...j,...jk,...k",
            self.means[:, mode_ind],
            np.linalg.inv(self.covs[:, mode_ind, :][:, :, mode_ind]),
            self.means[:, mode_ind],
        )
        weighted_exp = (
            np.array(self.weights)
            * np.exp(-0.5 * exp_arg)
            / np.sqrt(np.linalg.det(self.covs[:, mode_ind, :][:, :, mode_ind]))
        )
        parity = np.sum(weighted_exp) * (self.hbar / 2) ** len(modes)
        return parity

    def loss(self, T, k):
        r"""Implements a loss channel in mode k.

        Args:
            T (float between 0 and 1): loss amount is \sqrt{T}
            k (int): mode that loses energy
        """

        if self.active[k] is None:
            raise ValueError("Cannot apply loss channel, mode does not exist")

        X = np.sqrt(T) * np.identity(2)
        Y = self.hbar * (1 - T) * np.identity(2) / 2
        X2, Y2 = self.expandXY([k], X, Y)
        self.apply_channel(X2, Y2)

    def thermal_loss(self, T, nbar, k):
        r"""Implements the thermal loss channel in mode k.

        Args:
            T (float between 0 and 1): loss amount is \sqrt{T}
            nbar (float): mean photon number of the thermal bath
            k (int): mode that undegoes thermal loss
        """
        if self.active[k] is None:
            raise ValueError("Cannot apply loss channel, mode does not exist")
        X = np.sqrt(T) * np.identity(2)
        Y = self.hbar * (1 - T) * (2 * nbar + 1) * np.identity(2) / 2
        X2, Y2 = self.expandXY([k], X, Y)
        self.apply_channel(X2, Y2)

    def init_thermal(self, nbar, mode):
        r"""Initializes a state of mode in a thermal state with the given population.

        Args:
            nbar (float): mean photon number of the thermal state
            mode (int): mode that get initialized
        """
        self.thermal_loss(0.0, nbar, mode)

    def is_vacuum(self, tol=0.0):
        r"""Checks if the state is vacuum by calculating its fidelity with vacuum.

        Args:
            tol (float): the closeness tolerance to fidelity of 1
        """
        fid = self.fidelity_vacuum()
        return np.abs(fid - 1) <= tol

    def measure_dyne(self, covmat, indices, shots=1):
        r"""Performs general-dyne measurements on a set of modes.

        For more information see Quantum Continuous Variables: A Primer of Theoretical Methods
        by Alessio Serafini page 129.

        Args:
            covmat (array): covariance matrix of the generaldyne measurement
            indices (list): modes to be measured
            shots (int): how many measurements are performed

        Returns:
            array: measurement outcome corresponding to a point in phase space
        """
        if covmat.shape != (2 * len(indices), 2 * len(indices)):
            raise ValueError("Covariance matrix size does not match indices provided")

        if np.linalg.det(covmat) < (self.hbar / 2) ** (2 * len(indices)):
            raise ValueError("Measurement covariance matrix is unphysical.")

        if self.covs.imag.any():
            raise NotImplementedError("Covariance matrices must be real")

        for i in indices:
            if self.active[i] is None:
                raise ValueError("Cannot apply measurement, mode does not exist")

        expind = np.concatenate((2 * np.array(indices), 2 * np.array(indices) + 1))
        vals = np.zeros((shots, 2 * len(indices)))
        imag_means_ind = np.where(self.means[:, expind].imag.any(axis=1))[0]
        nonneg_weights_ind = np.where(np.angle(self.weights) != np.pi)[0]
        ub_ind = np.union1d(imag_means_ind, nonneg_weights_ind)
        ub_weights = np.abs(np.array(self.weights))
        if len(imag_means_ind):
            ub_weights[imag_means_ind] *= np.exp(
                0.5
                * np.einsum(
                    "...j,...jk,...k",
                    (self.means[imag_means_ind, :][:, expind].imag),
                    np.linalg.inv(
                        self.covs[imag_means_ind, :, :][:, expind, :][:, :, expind].real + covmat
                    ),
                    (self.means[imag_means_ind, :][:, expind].imag),
                )
            )
        ub_weights = ub_weights[ub_ind]
        ub_weights_prob = ub_weights / np.sum(ub_weights)

        for i in range(shots):
            drawn = False
            while not drawn:
                peak_ind_sample = np.random.choice(ub_ind, size=1, p=ub_weights_prob)[0]

                cov_meas = self.covs[peak_ind_sample, expind, :][:, expind].real + covmat
                peak_sample = np.random.multivariate_normal(
                    self.means[peak_ind_sample, expind].real, cov_meas
                )

                exp_arg = np.einsum(
                    "...j,...jk,...k",
                    (peak_sample - self.means[:, expind]),
                    np.linalg.inv(self.covs[:, expind, :][:, :, expind].real + covmat),
                    (peak_sample - self.means[:, expind]),
                )
                ub_exp_arg = np.copy(exp_arg)
                if len(imag_means_ind):
                    ub_exp_arg[imag_means_ind] = np.einsum(
                        "...j,...jk,...k",
                        (peak_sample - self.means[imag_means_ind, :][:, expind].real),
                        np.linalg.inv(
                            self.covs[imag_means_ind, :, :][:, expind, :][:, :, expind].real
                            + covmat
                        ),
                        (peak_sample - self.means[imag_means_ind, :][:, expind].real),
                    )
                prob_dist_val = np.real_if_close(
                    np.sum(
                        (
                            np.array(self.weights)
                            / np.sqrt(
                                np.linalg.det(
                                    2
                                    * np.pi
                                    * (self.covs[:, expind, :][:, :, expind].real + covmat)
                                )
                            )
                        )
                        * np.exp(-0.5 * exp_arg)
                    )
                )
                prob_upbnd = np.real_if_close(
                    np.sum(
                        (
                            ub_weights
                            / np.sqrt(
                                np.linalg.det(
                                    2
                                    * np.pi
                                    * (
                                        self.covs[ub_ind, :, :][:, expind, :][:, :, expind].real
                                        + covmat
                                    )
                                )
                            )
                        )
                        * np.exp(-0.5 * ub_exp_arg[ub_ind])
                    )
                )
                vertical_sample = np.random.random(size=1) * prob_upbnd
                if vertical_sample < prob_dist_val:
                    drawn = True
                    vals[i] = peak_sample
        # The next line is a hack in that it only updates conditioned on the first samples value
        # should still work if shots = 1
        if len(indices) < len(self.active):
            self.post_select_generaldyne(covmat, indices, vals[0])

        # If all modes are measured, set them to vacuum
        if len(indices) == len(self.active):
            for i in indices:
                self.loss(0, i)

        return vals

    def homodyne(self, n, shots=1, eps=0.0002):
        r"""Performs an x-homodyne measurement on a mode, simulated by a generaldyne
        onto a highly squeezed state.

        Args:
            n (int): mode to be measured
            shots (int): how many measurements are performed
            eps (int): squeezing of the measurement state

        Returns:
            array: homodyne outcome
        """
        covmat = self.hbar * np.diag(np.array([eps ** 2, 1.0 / eps ** 2])) / 2
        return self.measure_dyne(covmat, [n], shots=shots)

    def heterodyne(self, n, shots=1):
        r"""Performs a heterodyne measurement on a mode, simulated by a generaldyne
        onto a coherent state.

        Args:
            n (int): mode to be measured
            shots (int): how many measurements are performed

        Returns:
            array: heterodyne outcome
        """
        covmat = self.hbar * np.eye(2) / 2
        return self.measure_dyne(covmat, [n], shots=shots)

    def post_select_generaldyne(self, covmat, indices, vals):
        r"""Simulates general-dyne measurement on a set of modes with a specified measurement
        outcome.

        Args:
            covmat (array): covariance matrix of the generaldyne measurement
            indices (list): modes to be measured
            vals (array): measurement outcome to postselect
        """
        if covmat.shape != (2 * len(indices), 2 * len(indices)):
            raise ValueError("Covariance matrix size does not match indices provided")

        for i in indices:
            if self.active[i] is None:
                raise ValueError("Cannot apply measurement, mode does not exist")

        expind = np.concatenate((2 * np.array(indices), 2 * np.array(indices) + 1))
        mp = self.scovmat()
        (A, B, C) = ops.chop_in_blocks_multi(mp, expind)
        V = A - B @ np.linalg.inv(C + covmat) @ B.transpose(0, 2, 1)
        self.covs = ops.reassemble_multi(V, expind)

        r = self.smean()
        (va, vc) = ops.chop_in_blocks_vector_multi(r, expind)
        va = va + np.einsum("...ij,...j", B @ np.linalg.inv(C + covmat), (vals - vc))
        self.means = ops.reassemble_vector_multi(va, expind)

        reweights_exp_arg = np.einsum(
            "...j,...jk,...k", (vals - vc), np.linalg.inv(C + covmat), (vals - vc)
        )
        reweights = np.exp(-0.5 * reweights_exp_arg) / (
            np.sqrt(np.linalg.det(2 * np.pi * (C + covmat)))
        )
        self.weights *= reweights
        self.weights /= np.sum(self.weights)
<<<<<<< HEAD
        
        self.means = self.means[abs(self.weights)>0]
        self.covs = self.covs[abs(self.weights)>0]
        self.weights = self.weights[abs(self.weights)>0]
        
        return
=======

        self.means = self.means[abs(self.weights) > 0]
        self.covs = self.covs[abs(self.weights) > 0]
        self.weights = self.weights[abs(self.weights) > 0]
>>>>>>> 5604f288

    def post_select_homodyne(self, n, val, eps=0.0002, phi=0):
        r"""Simulates a homodyne measurement on a mode, postselecting on an outcome.

        Args:
            n (int): mode to be measured
            val (array): measurement value to post-select
            eps (int): squeezing of the measurement state
            phi (float): homodyne angle
        """
        if self.active[n] is None:
            raise ValueError("Cannot apply homodyne measurement, mode does not exist")
        self.phase_shift(phi, n)
        covmat = self.hbar * np.diag(np.array([eps ** 2, 1.0 / eps ** 2])) / 2
        indices = [n]
        vals = np.array([val, 0])
        self.post_select_generaldyne(covmat, indices, vals)

    def post_select_heterodyne(self, n, alpha_val):
        r"""Simulates a heterodyne measurement on a mode, postselecting on an outcome.

        Args:
            n (int): mode to be measured
            alpha_val (array): measurement value to post-select
        """
        if self.active[n] is None:
            raise ValueError("Cannot apply heterodyne measurement, mode does not exist")

        covmat = self.hbar * np.identity(2) / 2
        indices = [n]
        vals = np.array([alpha_val.real, alpha_val.imag])
        self.post_select_generaldyne(covmat, indices, vals)
        return

    def apply_u(self, U):
        r"""Transforms the state according to the linear optical unitary that maps a[i] \to U[i, j]^*a[j].

        Args:
            U (array): linear opical unitary matrix
        """
        Us = symp.interferometer(U)
        self.means = update_means(self.means, Us, self.from_xp)
        self.covs = update_covs(self.covs, Us, self.from_xp)

    def apply_channel(self, X, Y):
        r"""Transforms the state according to a deterministic Gaussian CPTP map.

        Args:
            X (array): matrix for mutltiplicative part of transformation
            Y (array): matrix for additive part of transformation.
        """
        self.means = update_means(self.means, X, self.from_xp)
        self.covs = update_covs(self.covs, X, self.from_xp, Y)

    def expandS(self, modes, S):
        """Expands symplectic matrix on subset of modes to symplectic matrix for the whole system.

        Args:
            modes (list): list of modes on which S acts
            S (array): symplectic matrix
        """
        return symp.expand(S, modes, self.nlen)

    def expandXY(self, modes, X, Y):
        """Expands deterministic Gaussian CPTP matrices ``(X,Y)`` on subset of modes to
        transformations for the whole system.

        Args:
            modes (list): list of modes on which ``(X,Y)``
            X (array): matrix for mutltiplicative part of transformation
            Y (array): matrix for additive part of transformation.
        """
        X2 = symp.expand(X, modes, self.nlen)
        M = len(Y) // 2
        Y2 = np.zeros((2 * self.nlen, 2 * self.nlen), dtype=Y.dtype)
        w = np.array(modes)

        Y2[w.reshape(-1, 1), w.reshape(1, -1)] = Y[:M, :M].copy()
        Y2[(w + self.nlen).reshape(-1, 1), (w + self.nlen).reshape(1, -1)] = Y[M:, M:].copy()
        Y2[w.reshape(-1, 1), (w + self.nlen).reshape(1, -1)] = Y[:M, M:].copy()
        Y2[(w + self.nlen).reshape(-1, 1), w.reshape(1, -1)] = Y[M:, :M].copy()

        return X2, Y2<|MERGE_RESOLUTION|>--- conflicted
+++ resolved
@@ -740,19 +740,11 @@
         )
         self.weights *= reweights
         self.weights /= np.sum(self.weights)
-<<<<<<< HEAD
-        
-        self.means = self.means[abs(self.weights)>0]
-        self.covs = self.covs[abs(self.weights)>0]
-        self.weights = self.weights[abs(self.weights)>0]
-        
-        return
-=======
 
         self.means = self.means[abs(self.weights) > 0]
         self.covs = self.covs[abs(self.weights) > 0]
         self.weights = self.weights[abs(self.weights) > 0]
->>>>>>> 5604f288
+
 
     def post_select_homodyne(self, n, val, eps=0.0002, phi=0):
         r"""Simulates a homodyne measurement on a mode, postselecting on an outcome.
