# Copyright 2020 Xanadu Quantum Technologies Inc.

# Licensed under the Apache License, Version 2.0 (the "License");
# you may not use this file except in compliance with the License.
# You may obtain a copy of the License at

#     http://www.apache.org/licenses/LICENSE-2.0

# Unless required by applicable law or agreed to in writing, software
# distributed under the License is distributed on an "AS IS" BASIS,
# WITHOUT WARRANTIES OR CONDITIONS OF ANY KIND, either express or implied.
# See the License for the specific language governing permissions and
# limitations under the License.
# pylint: disable=too-many-public-methods
"""Bosonic backend"""
import warnings

import numpy as np

from scipy.special import comb
from scipy.linalg import block_diag
from thewalrus.samples import hafnian_sample_state, torontonian_sample_state
import itertools as it

from strawberryfields.backends import BaseBosonic
from strawberryfields.backends.shared_ops import changebasis
from strawberryfields.backends.states import BaseBosonicState

from .bosoniccircuit import BosonicModes
from ..base import NotApplicableError


def to_xp(n):
    """Permutation to quadrature-like (x_1,...x_n, p_1...p_n) ordering.

    Args:
        n (int): number of modes

    Returns:
        list[int]: the permutation of of mode indices.
    """
    return np.concatenate((np.arange(0, 2 * n, 2), np.arange(0, 2 * n, 2) + 1))


def from_xp(n):
    """Permutation to mode-like (x_1,p_1...x_n,p_n) ordering.

    Args:
        n (int): number of modes

    Returns:
        list[int]: the permutation of of mode indices.
    """
    perm_inds_list = [(i, i + n) for i in range(n)]
    perm_inds = [a for tup in perm_inds_list for a in tup]
    return perm_inds


def kron_list(l):
    """Take Kronecker products of a list of lists."""
    if len(l) == 1:
        return l[0]
    return np.kron(l[0], kron_list(l[1:]))


class BosonicBackend(BaseBosonic):
    """Bosonic backend class."""

    short_name = "bosonic"
    circuit_spec = "bosonic"

    def __init__(self):
        """Initialize the backend."""
        super().__init__()
        self._supported["mixed_states"] = True
        self._init_modes = None
        self.circuit = None

    def run_prog(self, prog, batches, **kwargs):

        from strawberryfields.ops import (
            Bosonic,
            Catstate,
            Comb,
            DensityMatrix,
            Fock,
            GKP,
            Ket,
            MbSgate,
        )

        # Initialize the circuit.
        self.init_circuit(prog)

        # Apply operations to circuit. For now, copied from LocalEngine;
        # only change is to ignore preparation classes
        # TODO: Deal with Preparation classes in the middle of a circuit.
        applied = []
        samples_dict = {}
        all_samples = {}
        for cmd in prog.circuit:
            nongausspreps = (Bosonic, Catstate, Comb, DensityMatrix, Fock, GKP, Ket)
            ancilla_gates = (MbSgate,)
            if type(cmd.op) in ancilla_gates:
                try:
                    # try to apply it to the backend and, if op is a measurement, store it in values
                    val = cmd.op.apply(cmd.reg, self, **kwargs)
                    if val is not None:
                        for i, r in enumerate(cmd.reg):
                            if r.ind not in self.ancillae_samples_dict.keys():
                                self.ancillae_samples_dict[r.ind] = []
                            if batches:
                                self.ancillae_samples_dict[r.ind].append(val[:, :, i])
                            else:
                                self.ancillae_samples_dict[r.ind].append(val[:, i])

                    applied.append(cmd)

                except NotApplicableError:
                    # command is not applicable to the current backend type
                    raise NotApplicableError(
                        "The operation {} cannot be used with {}.".format(cmd.op, self.backend)
                    ) from None

                except NotImplementedError:
                    # command not directly supported by backend API
                    raise NotImplementedError(
                        "The operation {} has not been implemented in {} for the arguments {}.".format(
                            cmd.op, self.backend, kwargs
                        )
                    ) from None
            if type(cmd.op) not in (nongausspreps + ancilla_gates):
                try:
                    # try to apply it to the backend and, if op is a measurement, store it in values
                    val = cmd.op.apply(cmd.reg, self, **kwargs)
                    if val is not None:
                        for i, r in enumerate(cmd.reg):
                            if batches:
                                samples_dict[r.ind] = val[:, :, i]

                                # Internally also store all the measurement outcomes
                                if r.ind not in all_samples:
                                    all_samples[r.ind] = list()
                                all_samples[r.ind].append(val[:, :, i])
                            else:
                                samples_dict[r.ind] = val[:, i]

                                # Internally also store all the measurement outcomes
                                if r.ind not in all_samples:
                                    all_samples[r.ind] = list()
                                all_samples[r.ind].append(val[:, i])

                    applied.append(cmd)

                except NotApplicableError:
                    # command is not applicable to the current backend type
                    raise NotApplicableError(
                        "The operation {} cannot be used with {}.".format(cmd.op, self.backend)
                    ) from None

                except NotImplementedError:
                    # command not directly supported by backend API
                    raise NotImplementedError(
                        "The operation {} has not been implemented in {} for the arguments {}.".format(
                            cmd.op, self.backend, kwargs
                        )
                    ) from None

        return applied, samples_dict, all_samples

    def init_circuit(self, prog, **kwargs):
        """Instantiate the circuit and initialize weights, means, and covs
        depending on the Preparation classes."""

        from strawberryfields.ops import (
            Bosonic,
            Catstate,
            Comb,
            DensityMatrix,
            Fock,
            GKP,
            Ket,
        )

        nmodes = prog.num_subsystems
        self.ancillae_samples_dict = {}
        self.circuit = BosonicModes()
        init_weights, init_means, init_covs = [[0] * nmodes for i in range(3)]

        vac_means = np.zeros((1, 2), dtype=float)  # .tolist()
        vac_covs = np.array([[[0.5, 0], [0, 0.5]]])  # .tolist()

        # List of modes that have been traversed through
        reg_list = []

        # Go through the operations in the circuit
        for cmd in prog.circuit:
            # Check if an operation has already acted on these modes.
            labels = [label.ind for label in cmd.reg]
            isitnew = 1 - np.isin(labels, reg_list)
            if np.any(isitnew):
                # Operation parameters
                pars = cmd.op.p
                for reg in labels:
                    # All the possible preparations should go in this loop
                    if type(cmd.op) == Bosonic:
                        w, m, c = [pars[i].tolist() for i in range(3)]

                    elif type(cmd.op) == Catstate:
                        w, m, c = self.prepare_cat(*pars)

                    elif type(cmd.op) == GKP:
                        w, m, c = self.prepare_gkp(*pars)

                    elif type(cmd.op) == Comb:
                        w, m, c = self.prepare_comb(*pars)

                    elif type(cmd.op) == Fock:
                        w, m, c = self.prepare_fock(*pars)

                    elif type(cmd.op) in (Ket, DensityMatrix):
                        raise Exception("Not yet implemented!")

                    # The rest of the preparations are gaussian.
                    # TODO: initialize with Gaussian |vacuum> state
                    # directly by asking preparation methods below for
                    # the right weights, means, covs.
                    else:
                        w, m, c = np.array([1]), vac_means, vac_covs

                    init_weights[reg] = w
                    init_means[reg] = m
                    init_covs[reg] = c

                reg_list += labels

        # Assume unused modes in the circuit are vacua.
        for i in set(range(nmodes)).difference(reg_list):
            init_weights[i], init_means[i], init_covs[i] = np.array([1]), vac_means, vac_covs

        # Find all possible combinations of means and combs of the
        # Gaussians between the modes.
        mean_combs = it.product(*init_means)
        cov_combs = it.product(*init_covs)

        # Tensor product of the weights.
        weights = kron_list(init_weights)
        # De-nest the means iterator.
        means = np.array([[a for b in tup for a in b] for tup in mean_combs], dtype=object)
        # Stack covs appropriately.
        covs = np.array([block_diag(*tup) for tup in cov_combs])

        # Declare circuit attributes.
        self.circuit.nlen = nmodes
        self.circuit.to_xp = to_xp(nmodes)
        self.circuit.from_xp = from_xp(nmodes)
        self.circuit.active = list(np.arange(nmodes, dtype=int))

        self.circuit.weights = weights
        self.circuit.means = means
        self.circuit.covs = covs

    def begin_circuit(self, num_subsystems, **kwargs):
        self._init_modes = num_subsystems
        self.circuit = BosonicModes(num_subsystems)

    def add_mode(self, n=1):
        self.circuit.add_mode(n)

    def del_mode(self, modes):
        self.circuit.del_mode(modes)

    def get_modes(self):
        return self.circuit.get_modes()

    def reset(self, pure=True, **kwargs):
        self.circuit.reset(self._init_modes)

    def prepare_thermal_state(self, nbar, mode):
        # self.circuit.init_thermal(nbar, mode)
        pass

    def prepare_vacuum_state(self, mode):
        # self.circuit.loss(0.0, mode)
        pass

    def prepare_coherent_state(self, r, phi, mode):
        # self.circuit.loss(0.0, mode)
        # self.circuit.displace(r, phi, mode)
        pass

    def prepare_squeezed_state(self, r, phi, mode):
        # self.circuit.loss(0.0, mode)
        # self.circuit.squeeze(r, phi, mode)
        pass

    def prepare_displaced_squeezed_state(self, r_d, phi_d, r_s, phi_s, mode):
        # self.circuit.loss(0.0, mode)
        # self.circuit.squeeze(r_s, phi_s, mode)
        # self.circuit.displace(r_d, phi_d, mode)
        pass

    def prepare_cat(self, alpha, phi, cutoff, desc, D):
        """ Prepares the arrays of weights, means and covs for a cat state"""

        # case alpha = 0 -> prepare vacuum
        if np.isclose(np.absolute(alpha), 0):
            return np.array([[1]], dtype=complex), np.array([[0, 0]], dtype=complex), np.array([[[.5, 0], [0, .5]]])

        norm = 1 / (2 * (1 + np.exp(-2 * np.absolute(alpha) ** 2) * np.cos(phi)))
        phi = np.pi * phi

        if desc == "complex":
            rplus = np.sqrt(2 * self.circuit.hbar) * np.array([alpha.real, alpha.imag])
            cplx_coef = np.exp(-2 * np.absolute(alpha) ** 2 - 1j * phi)
            rcomplex = np.sqrt(2 * self.circuit.hbar) * np.array(
                [1j * alpha.imag, -1j * alpha.real]
            )
            weights = norm * np.array([1, 1, cplx_coef, np.conjugate(cplx_coef)])
            weights /= np.sum(weights)
            means = np.array([rplus, -rplus, rcomplex, np.conjugate(rcomplex)])
            cov = 0.5 * np.identity(2, dtype=float)
            cov = np.repeat(cov[None, :], weights.size, axis=0)
            return weights, means, cov

        elif desc == "real":
            # Defining useful constants
            a = np.absolute(alpha)
            phase = np.angle(alpha)
            E = np.pi ** 2 * D * self.circuit.hbar / (16 * a ** 2)
            v = self.circuit.hbar / 2
            num_mean = 8 * a / (np.pi * D * np.sqrt(2))
            denom_mean = 16 * a ** 2 / (np.pi ** 2 * D) + 2
            coef_sigma = np.pi ** 2 * self.circuit.hbar / (8 * a ** 2 * (E + v))
            prefac = (
                np.sqrt(np.pi * self.circuit.hbar)
                * np.exp(0.25 * np.pi ** 2 * D)
                / (4 * a)
                / (
                    np.sqrt(
                        np.pi ** 2 * self.circuit.hbar * D / (16 * a ** 2) + self.circuit.hbar / 2
                    )
                )
            )
            z_max = int(
                np.ceil(
                    2
                    * np.sqrt(2)
                    * a
                    / (np.pi * np.sqrt(self.circuit.hbar))
                    * np.sqrt((-2 * (E + v) * np.log(cutoff / prefac)))
                )
            )

            x_means = np.zeros(4 * z_max + 1, dtype=float)
            p_means = 0.5 * np.array(range(-2 * z_max, 2 * z_max + 1), dtype=float)

            # Creating and calculating the weigths array for oscillating terms
            odd_terms = np.array(range(-2 * z_max, 2 * z_max + 1), dtype=int) % 2
            even_terms = (odd_terms + 1) % 2
            even_phases = (-1) ** ((np.array(range(-2 * z_max, 2 * z_max + 1), dtype=int) % 4) // 2)
            odd_phases = (-1) ** (
                1 + ((np.array(range(-2 * z_max, 2 * z_max + 1), dtype=int) + 2) % 4) // 2
            )
            weights = np.cos(phi) * even_terms * even_phases * np.exp(
                -0.5 * coef_sigma * p_means ** 2
            ) - np.sin(phi) * odd_terms * odd_phases * np.exp(-0.5 * coef_sigma * p_means ** 2)
            weights *= prefac
            weights_real = np.ones(2, dtype=float)
            weights = norm * np.concatenate((weights_real, weights))

            # making sure the state is properly normalized
            weights /= np.sum(weights)

            # computing the means array
            means = np.concatenate(
                (
                    np.reshape(x_means, (-1, 1)),
                    np.reshape(p_means, (-1, 1)),
                ),
                axis=1,
            )
            means *= num_mean / denom_mean
            means_real = np.sqrt(2 * self.circuit.hbar) * np.array([[a, 0], [-a, 0]], dtype=float)
            means = np.concatenate((means_real, means))

            # computing the covariance array
            cov = np.array([[0.5, 0], [0, (E + v) / (E * v * self.circuit.hbar ** 2)]])
            cov = np.repeat(cov[None, :], 4 * z_max + 1, axis=0)
            cov_real = 0.5 * np.array([[[1, 0], [0, 1]], [[1, 0], [0, 1]]], dtype=float)
            cov = np.concatenate((cov_real, cov))

            # filter out 0 components
            filt = ~np.isclose(weights, 0)
            weights = weights[filt]
            means = means[filt]
            cov = cov[filt]

            # applying a rotation if necessary
            if not np.isclose(phase, 0):
                S = np.array([[np.cos(phase), -np.sin(phase)], [np.sin(phase), np.cos(phase)]])
                means = np.dot(S, means.T).T
                cov = S @ cov @ S.T

            return weights, means, cov

        else:
            raise ValueError('desc accept only "real" or "complex" arguments')

    def prepare_gkp(self, state, epsilon, cutoff, desc="real", shape="square"):
        """ Prepares the arrays of weights, means and covs for a gkp state """

        theta, phi = state[0], state[1]

        if shape == "square":
            if desc == "real":

                def coef(arr):
                    l, m = arr[:, 0], arr[:, 1]
                    t = np.zeros(arr.shape[0], dtype=complex)
                    t += np.logical_and(l % 2 == 0, m % 2 == 0)
                    t += np.logical_and(l % 4 == 0, m % 2 == 1) * (
                        np.cos(0.5 * theta) ** 2 - np.sin(0.5 * theta) ** 2
                    )
                    t += np.logical_and(l % 4 == 2, m % 2 == 1) * (
                        np.sin(0.5 * theta) ** 2 - np.cos(0.5 * theta) ** 2
                    )
                    t += np.logical_and(l % 4 % 2 == 1, m % 4 == 0) * np.sin(theta) * np.cos(phi)
                    t -= np.logical_and(l % 4 % 2 == 1, m % 4 == 2) * np.sin(theta) * np.cos(phi)
                    t -= (
                        np.logical_or(
                            np.logical_and(l % 4 == 3, m % 4 == 3),
                            np.logical_and(l % 4 == 1, m % 4 == 1),
                        )
                        * np.sin(theta)
                        * np.sin(phi)
                    )
                    t += (
                        np.logical_or(
                            np.logical_and(l % 4 == 3, m % 4 == 1),
                            np.logical_and(l % 4 == 1, m % 4 == 3),
                        )
                        * np.sin(theta)
                        * np.sin(phi)
                    )

                    return t * np.exp(
                        -np.pi
                        * 0.25
                        * (l ** 2 + m ** 2)
                        * (1 - np.exp(-2 * epsilon))
                        / (1 + np.exp(-2 * epsilon))
                    )

                z_max = int(
                    np.ceil(
                        np.sqrt(
                            -4
                            / np.pi
                            * np.log(cutoff)
                            * (1 + np.exp(-2 * epsilon))
                            / (1 - np.exp(-2 * epsilon))
                        )
                    )
                )
                damping = 2 * np.exp(-epsilon) / (1 + np.exp(-2 * epsilon))

                means_gen = it.tee(
                    it.starmap(
                        lambda l, m: l + 1j * m, it.product(range(-z_max, z_max + 1), repeat=2)
                    ),
                    2,
                )
                means = np.concatenate(
                    (
                        np.reshape(
                            np.fromiter(means_gen[0], complex, count=(2 * z_max + 1) ** 2), (-1, 1)
                        ).real,
                        np.reshape(
                            np.fromiter(means_gen[1], complex, count=(2 * z_max + 1) ** 2), (-1, 1)
                        ).imag,
                    ),
                    axis=1,
                )

                weights = coef(means)
<<<<<<< HEAD
                filt = np.absolute(weights) > cutoff
=======
                filt = abs(weights) > cutoff
>>>>>>> 369d155d
                weights = weights[filt]
                means = means[filt]
                weights /= np.sum(weights)
                means *= 0.5 * damping * np.sqrt(np.pi * self.circuit.hbar)
                cov = (
                    0.5
                    * self.circuit.hbar
                    * (1 - np.exp(-2 * epsilon))
                    / (1 + np.exp(-2 * epsilon))
                    * np.identity(2)
                )
                cov = np.repeat(cov[None, :], weights.size, axis=0)

                return weights, means, cov

            elif desc == "complex":
                raise ValueError("The complex description of GKP is not implemented")
        else:
            raise ValueError("Only square GKP are implemented for now")

    def prepare_fock(self, n, r=0.0001):
        """ Prepares the arrays of weights, means and covs of a Fock state"""
        if 1 / r ** 2 < n:
            raise ValueError("The parameter r**2={} is larger than n={}".format(r ** 2, n))
        # A simple function to calculate the parity
        parity = lambda n: 1 if n % 2 == 0 else -1
        # All the means are zero
        means = np.zeros([n + 1, 2])
        covs = np.array(
            [
                0.5
                * self.circuit.hbar
                * np.identity(2)
                * (1 + (n - j) * r ** 2)
                / (1 - (n - j) * r ** 2)
                for j in range(n + 1)
            ]
        )
        weights = np.array(
            [
                (1 - n * (r ** 2)) / (1 - (n - j) * (r ** 2)) * comb(n, j) * parity(j)
                for j in range(n + 1)
            ]
        )
        weights = weights / np.sum(weights)
        return weights, means, covs

    def prepare_comb(self, n, d, r, cutoff):
        """ Prepares the arrays of weights, means and covs of a squeezed comb state"""
        raise ValueError("Squeezed comb states not implemented")

    def rotation(self, phi, mode):
        self.circuit.phase_shift(phi, mode)

    def displacement(self, r, phi, mode):
        self.circuit.displace(r, phi, mode)

    def squeeze(self, r, phi, mode):
        self.circuit.squeeze(r, phi, mode)

    def mbsqueeze(self, mode, r, phi, r_anc, eta_anc, avg):
        if avg:
            self.circuit.mbsqueeze(mode, r, phi, r_anc, eta_anc, avg)
        if not avg:
            ancilla_val = self.circuit.mbsqueeze(mode, r, phi, r_anc, eta_anc, avg)
            return ancilla_val

    def beamsplitter(self, theta, phi, mode1, mode2):
        self.circuit.beamsplitter(-theta, -phi, mode1, mode2)

    def gaussian_cptp(self, modes, X, Y):
        if not isinstance(Y, int):
            X2, Y2 = self.circuit.expandXY(modes, X, Y)
            self.circuit.apply_channel(X2, Y2)
        else:
            X2 = self.circuit.expandS(modes, X)
            self.circuit.apply_channel(X, 0)

    def measure_homodyne(self, phi, mode, shots=1, select=None, **kwargs):
        r"""Measure a :ref:`phase space quadrature <homodyne>` of the given mode.

        See :meth:`.BaseBackend.measure_homodyne`.

        Keyword Args:
            eps (float): Homodyne amounts to projection onto a quadrature eigenstate.
                This eigenstate is approximated by a squeezed state whose variance has been
                squeezed to the amount ``eps``, :math:`V_\text{meas} = \texttt{eps}^2`.
                Perfect homodyning is obtained when ``eps`` :math:`\to 0`.

        Returns:
            float: measured value
        """
        if shots != 1:
            if select is not None:
                raise NotImplementedError(
                    "Gaussian backend currently does not support "
                    "postselection if shots != 1 for homodyne measurement"
                )

            raise NotImplementedError(
                "Gaussian backend currently does not support " "shots != 1 for homodyne measurement"
            )

        # phi is the rotation of the measurement operator, hence the minus
        self.circuit.phase_shift(-phi, mode)

        if select is None:
            qs = self.circuit.homodyne(mode, **kwargs)[0, 0]
        else:
            val = select * 2 / np.sqrt(2 * self.circuit.hbar)
            qs = self.circuit.post_select_homodyne(mode, val, **kwargs)

        # `qs` will always be a single value since multiple shots is not supported
        return np.array([[qs * np.sqrt(2 * self.circuit.hbar) / 2]])

    def measure_heterodyne(self, mode, shots=1, select=None):

        if shots != 1:
            if select is not None:
                raise NotImplementedError(
                    "Gaussian backend currently does not support "
                    "postselection if shots != 1 for heterodyne measurement"
                )

            raise NotImplementedError(
                "Gaussian backend currently does not support "
                "shots != 1 for heterodyne measurement"
            )

        if select is None:
            m = np.identity(2)
            res = 0.5 * self.circuit.measure_dyne(m, [mode], shots=shots)
            return np.array([[res[0, 0] + 1j * res[0, 1]]])

        res = select
        self.circuit.post_select_heterodyne(mode, select)

        # `res` will always be a single value since multiple shots is not supported
        return np.array([[res]])

    def prepare_gaussian_state(self, r, V, modes):
        if np.isinstance(modes, int):
            modes = [modes]

        # make sure number of modes matches np.shape of r and V
        N = len(modes)
        if len(r) != 2 * N:
            raise ValueError("Length of means vector must be twice the number of modes.")
        if V.np.shape != (2 * N, 2 * N):
            raise ValueError(
                "np.shape of covariance matrix must be [2N, 2N], where N is the number of modes."
            )

        # convert xp-ordering to symmetric ordering
        means = np.vstack([r[:N], r[N:]]).np.reshape(-1, order="F")
        C = changebasis(N)
        cov = C @ V @ C.T

        self.circuit.fromscovmat(cov, modes)
        self.circuit.fromsmean(means, modes)

    def is_vacuum(self, tol=0.0, **kwargs):
        return self.circuit.is_vacuum(tol)

    def loss(self, T, mode):
        self.circuit.loss(T, mode)

    def thermal_loss(self, T, nbar, mode):
        self.circuit.thermal_loss(T, nbar, mode)

    def measure_fock(self, modes, shots=1, select=None, **kwargs):
        if select is not None:
            raise NotImplementedError(
                "Gaussian backend currently does not support " "postselection"
            )
        if shots != 1:
            warnings.warn(
                "Cannot simulate non-Gaussian states. "
                "Conditional state after Fock measurement has not been updated."
            )

        mu = self.circuit.mean
        mean = self.circuit.smeanxp()
        cov = self.circuit.scovmatxp()

        x_idxs = np.array(modes)
        p_idxs = x_idxs + len(mu)
        modes_idxs = np.concatenate([x_idxs, p_idxs])
        reduced_cov = cov[np.ix_(modes_idxs, modes_idxs)]
        reduced_mean = mean[modes_idxs]

        # check we are sampling from a gaussian state with zero mean
        if np.allclose(mu, np.np.zeros_like(mu)):
            samples = hafnian_sample_state(reduced_cov, shots)
        else:
            samples = hafnian_sample_state(reduced_cov, shots, mean=reduced_mean)

        return samples

    def measure_threshold(self, modes, shots=1, select=None, **kwargs):
        if shots != 1:
            if select is not None:
                raise NotImplementedError(
                    "Gaussian backend currently does not support " "postselection"
                )
            warnings.warn(
                "Cannot simulate non-Gaussian states. "
                "Conditional state after Threshold measurement has not been updated."
            )

        mu = self.circuit.mean
        cov = self.circuit.scovmatxp()
        # check we are sampling from a gaussian state with zero mean
        if not np.allclose(mu, np.np.zeros_like(mu)):
            raise NotImplementedError(
                "Threshold measurement is only supported for " "Gaussian states with zero mean"
            )
        x_idxs = np.array(modes)
        p_idxs = x_idxs + len(mu)
        modes_idxs = np.concatenate([x_idxs, p_idxs])
        reduced_cov = cov[np.ix_(modes_idxs, modes_idxs)]
        samples = torontonian_sample_state(reduced_cov, shots)

        return samples

    def state(self, modes=None, peaks=None, **kwargs):
        """Returns the state of the quantum simulation.

        See :meth:`.BaseBackend.state`.

        Returns:
            BosonicState: state description
        """
        if modes is None:
            modes = list(range(len(self.get_modes())))

        w = self.circuit.weights

        # Generate dictionary between tuples of the form (peek_0, ... peek_i)
        # where the subscript denotes the mode, and the corresponding index
        # in the cov object.
        # if peaks is None:
        #     peaks = tuple(np.zeros(len(modes)))
        # g_list = [np.arange(len(w)) for i in range(len(modes))]
        # combs = it.product(*g_list)
        # covs_dict = {tuple: index for (index, tuple) in enumerate(combs)}

        listmodes = list(np.concatenate((2 * np.array(modes), 2 * np.array(modes) + 1)))

        covmat = self.circuit.covs
        means = self.circuit.means
        if len(w) == 1:
            m = covmat[0]
            r = means[0]

            covmat = np.empty((2 * len(modes), 2 * len(modes)))
            means = r[listmodes]

            for i, ii in enumerate(listmodes):
                for j, jj in enumerate(listmodes):
                    covmat[i, j] = m[ii, jj]

            means *= np.sqrt(2 * self.circuit.hbar) / 2
            covmat *= self.circuit.hbar / 2

        mode_names = ["q[{}]".format(i) for i in np.array(self.get_modes())[modes]]
        num_w = len(w)
        return BaseBosonicState((means, covmat, w), len(modes), num_w, mode_names=mode_names)<|MERGE_RESOLUTION|>--- conflicted
+++ resolved
@@ -484,11 +484,7 @@
                 )
 
                 weights = coef(means)
-<<<<<<< HEAD
-                filt = np.absolute(weights) > cutoff
-=======
                 filt = abs(weights) > cutoff
->>>>>>> 369d155d
                 weights = weights[filt]
                 means = means[filt]
                 weights /= np.sum(weights)
