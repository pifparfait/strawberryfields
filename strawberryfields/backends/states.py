# Copyright 2019 Xanadu Quantum Technologies Inc.

# Licensed under the Apache License, Version 2.0 (the "License");
# you may not use this file except in compliance with the License.
# You may obtain a copy of the License at

#     http://www.apache.org/licenses/LICENSE-2.0

# Unless required by applicable law or agreed to in writing, software
# distributed under the License is distributed on an "AS IS" BASIS,
# WITHOUT WARRANTIES OR CONDITIONS OF ANY KIND, either express or implied.
# See the License for the specific language governing permissions and
# limitations under the License.
r"""
This module provides abstract base classes which represent the quantum state
returned by a simulator backend via :class:`.Engine`.
"""
import abc
import string
from itertools import chain
from copy import copy

import numpy as np
from scipy.linalg import block_diag
from scipy.stats import multivariate_normal
from scipy.special import factorial
from scipy.integrate import simps

import thewalrus.quantum as twq

import strawberryfields as sf

from .shared_ops import rotation_matrix as _R
from .shared_ops import changebasis

indices = string.ascii_lowercase


class BaseState(abc.ABC):
    r"""Abstract base class for the representation of quantum states."""
    # pylint: disable=too-many-public-methods
    EQ_TOLERANCE = 1e-10

    def __init__(self, num_modes, mode_names=None):
        self._modes = num_modes
        self._hbar = sf.hbar  # always use the global frontend hbar value for state objects
        self._data = None
        self._pure = None

        if mode_names is None:
            self._modemap = {i: "mode {}".format(i) for i in range(num_modes)}
        else:
            self._modemap = {i: "{}".format(j) for i, j in zip(range(num_modes), mode_names)}

        self._str = "<BaseState: num_modes={}, pure={}, hbar={}>".format(
            self.num_modes, self._pure, self._hbar
        )

    def __str__(self):
        return self._str

    def __repr__(self):
        return self._str

    @property
    def data(self):
        r"""Returns the underlying numerical (or symbolic) representation of the state.
        The form of this data differs for different backends."""
        return self._data

    @property
    def hbar(self):
        r"""Returns the value of :math:`\hbar` used in the generation of the state.

        The value of :math:`\hbar` is a convention chosen in the definition of
        :math:`\x` and :math:`\p`. See :ref:`opcon` for more details.

        Returns:
            float: :math:`\hbar` value.
        """
        return self._hbar

    @property
    def is_pure(self):
        r"""Checks whether the state is a pure state.

        Returns:
            bool: True if and only if the state is pure.
        """
        return self._pure

    @property
    def num_modes(self):
        r"""Gets the number of modes that the state represents.

        Returns:
            int: the number of modes in the state
        """
        return self._modes

    @property
    def mode_names(self):
        r"""Returns a dictionary mapping the mode index to mode names.

        The mode names are determined from the initialization argument
        ``mode_names``. If these were not supplied, the names are generated automatically based
        on the mode indices.

        Returns:
            dict: dictionary of the form ``{i:"mode name",...}``
        """
        return self._modemap

    @property
    def mode_indices(self):
        r"""Returns a dictionary mapping the mode names to mode indices.

        The mode names are determined from the initialization argument
        ``mode_names``. If these were not supplied, the names are generated automatically based
        on the mode indices.

        Returns:
            dict: dictionary of the form ``{"mode name":i,...}``
        """
        return {v: k for k, v in self._modemap.items()}

    @abc.abstractmethod
    def ket(self, **kwargs):
        r"""The numerical state vector for the quantum state in the Fock basis.
        Note that if the state is mixed, this method returns None.

        Keyword Args:
            cutoff (int): Specifies where to truncate the returned density matrix (default value is 10).
                Note that the cutoff argument only applies for Gaussian representation;
                states represented in the Fock basis will use their own internal cutoff dimension.

        Returns:
            array/None: the numerical state vector. Returns None if the state is mixed.
        """
        raise NotImplementedError

    @abc.abstractmethod
    def dm(self, **kwargs):
        r"""The numerical density matrix for the quantum state in the Fock basis.

        Keyword Args:
            cutoff (int): Specifies where to truncate the returned density matrix (default value is 10).
                Note that the cutoff argument only applies for Gaussian representation;
                states represented in the Fock basis will use their own internal cutoff dimension.

        Returns:
            array: the numerical density matrix in the Fock basis
        """
        raise NotImplementedError

    @abc.abstractmethod
    def reduced_dm(self, modes, **kwargs):
        r"""Returns a reduced density matrix in the Fock basis.

        Args:
            modes (int or Sequence[int]): specifies the mode(s) to return the reduced density matrix for.

        Keyword Args:
            cutoff (int): Specifies where to truncate the returned density matrix (default value is 10).
                Note that the cutoff argument only applies for Gaussian representation;
                states represented in the Fock basis will use their own internal cutoff dimension.

        Returns:
            array: the reduced density matrix for the specified modes
        """
        raise NotImplementedError

    @abc.abstractmethod
    def fock_prob(self, n, **kwargs):
        r"""Probability of a particular Fock basis state.

        Computes the probability :math:`|\braket{\vec{n}|\psi}|^2` of measuring
        the given multi-mode Fock state based on the state :math:`\ket{\psi}`.

        .. warning::

            Computing the Fock probabilities of states has exponential scaling
            in the Gaussian representation (for example states output by a
            Gaussian backend as a :class:`~.BaseGaussianState`).
            This shouldn't affect small-scale problems, where only a few Fock
            basis state probabilities need to be calculated, but will become
            evident in larger scale problems.

        Args:
            n (Sequence[int]): the Fock state :math:`\ket{\vec{n}}` that we want to measure the probability of

        Keyword Args:
            cutoff (int): Specifies where to truncate the computation (default value is 10).
                Note that the cutoff argument only applies for Gaussian representation;
                states represented in the Fock basis will use their own internal cutoff dimension.

        Returns:
            float: measurement probability
        """
        raise NotImplementedError

    @abc.abstractmethod
    def all_fock_probs(self, **kwargs):
        r"""Probabilities of all possible Fock basis states for the current circuit state.

        For example, in the case of 3 modes, this method allows the Fock state probability
        :math:`|\braketD{0,2,3}{\psi}|^2` to be returned via

        .. code-block:: python

            probs = state.all_fock_probs()
            probs[0,2,3]

        Returns:
            array: array of dimension :math:`\underbrace{D\times D\times D\cdots\times D}_{\text{num modes}}`
                containing the Fock state probabilities, where :math:`D` is the Fock basis cutoff truncation

        Keyword Args:
            cutoff (int): Specifies where to truncate the computation (default value is 10).
                Note that the cutoff argument only applies for Gaussian representation;
                states represented in the Fock basis will use their own internal cutoff dimension.
        """
        raise NotImplementedError

    @abc.abstractmethod
    def mean_photon(self, mode, **kwargs):
        """Returns the mean photon number of a particular mode.

        Args:
            mode (int): specifies the mode
            **kwargs:

                  * **cutoff** (*int*): (default 10) Fock basis trunction for calculation of
                    mean photon number.
                    Note that the cutoff argument only applies for Gaussian representation;
                    states represented in the Fock basis will use their own internal cutoff dimension.

        Returns:
            tuple: the mean photon number and variance
        """
        raise NotImplementedError

    @abc.abstractmethod
    def fidelity(self, other_state, mode, **kwargs):
        r"""Fidelity of the reduced state in the specified mode with a user supplied state.
        Note that this method only supports single-mode states.

        Args:
            other_state: a pure state vector array represented in the Fock basis (for Fock backends)
                or a Sequence ``(mu, cov)`` containing the means and covariance matrix (for Gaussian backends)

        Returns:
            The fidelity of the circuit state with ``other_state``.
        """
        raise NotImplementedError

    @abc.abstractmethod
    def fidelity_vacuum(self, **kwargs):
        """The fidelity of the state with the vacuum state.

        Returns:
            float: the fidelity of the state with the vacuum
        """
        raise NotImplementedError

    @abc.abstractmethod
    def fidelity_coherent(self, alpha_list, **kwargs):
        r"""The fidelity of the state with a product of coherent states.

        The fidelity is defined by

        .. math:: \bra{\vec{\alpha}}\rho\ket{\vec{\alpha}}

        Args:
            alpha_list (Sequence[complex]): list of coherent state parameters, one for each mode

        Returns:
            float: the fidelity value
        """
        raise NotImplementedError

    @abc.abstractmethod
    def wigner(self, mode, xvec, pvec):
        r"""Calculates the discretized Wigner function of the specified mode.

        Args:
            mode (int): the mode to calculate the Wigner function for
            xvec (array): array of discretized :math:`x` quadrature values
            pvec (array): array of discretized :math:`p` quadrature values

        Returns:
            array: 2D array of size [len(xvec), len(pvec)], containing reduced Wigner function
            values for specified x and p values.
        """
        raise NotImplementedError

    @abc.abstractmethod
    def quad_expectation(self, mode, phi=0, **kwargs):
        r"""The :math:`\x_{\phi}` operator expectation values and variance for the specified mode.

        The :math:`\x_{\phi}` operator is defined as follows,

        .. math:: \x_{\phi} = \cos\phi~\x + \sin\phi~\p

        with corresponding expectation value

        .. math:: \bar{x_{\phi}}=\langle x_{\phi}\rangle = \text{Tr}(\x_{\phi}\rho_{mode})

        and variance

        .. math:: \Delta x_{\phi}^2 = \langle x_{\phi}^2\rangle - \braket{x_{\phi}}^2

        Args:
            mode (int): the requested mode
            phi (float): quadrature angle, clockwise from the positive :math:`x` axis.

                * :math:`\phi=0` corresponds to the :math:`x` expectation and variance (default)
                * :math:`\phi=\pi/2` corresponds to the :math:`p` expectation and variance

        Returns:
            tuple (float, float): expectation value and variance
        """
        raise NotImplementedError

    @abc.abstractmethod
    def poly_quad_expectation(self, A, d=None, k=0, phi=0, **kwargs):
        r"""The multi-mode expectation values and variance of arbitrary 2nd order polynomials
        of quadrature operators.

        An arbitrary 2nd order polynomial of quadrature operators over $N$ modes can always
        be written in the following form:

        .. math:: P(\mathbf{r}) = \mathbf{r}^T A\mathbf{r} + \mathbf{r}^T \mathbf{d} + k I

        where:

        * :math:`A\in\mathbb{R}^{2N\times 2N}` is a symmetric matrix
          representing the quadratic coefficients,
        * :math:`\mathbf{d}\in\mathbb{R}^{2N}` is a real vector representing
          the linear coefficients,
        * :math:`k\in\mathbb{R}` represents the constant term, and
        * :math:`\mathbf{r} = (\x_1,\dots,\x_N,\p_1,\dots,\p_N)` is the vector
          of quadrature operators in :math:`xp`-ordering.

        This method returns the expectation value of this second-order polynomial,

        .. math:: \langle P(\mathbf{r})\rangle,

        as well as the variance

        .. math:: \Delta P(\mathbf{r})^2 = \braket{P(\mathbf{r})^2} - \braket{P(\mathbf{r})}^2

        Args:
            A (array): a real symmetric 2Nx2N NumPy array, representing the quadratic
                coefficients of the second order quadrature polynomial.
            d (array): a real length-2N NumPy array, representing the linear
                coefficients of the second order quadrature polynomial. Defaults to the zero vector.
            k (float): the constant term. Default 0.
            phi (float): quadrature angle, clockwise from the positive :math:`x` axis. If provided,
                the vectori of quadrature operators :math:`\mathbf{r}` is first rotated
                by angle :math:`\phi` in the phase space.


        Returns:
            tuple (float, float): expectation value and variance
        """
        raise NotImplementedError

    @abc.abstractmethod
    def number_expectation(self, modes):
        r"""
        Calculates the expectation value of the product of the number operators of the modes.

        This method computes the analytic expectation value
        :math:`\langle \hat{n}_{i_0} \hat{n}_{i_1}\dots \hat{n}_{i_{N-1}}\rangle`
        for a (sub)set of modes :math:`[i_0, i_1, \dots, i_{N-1}]` of the system.

        Args:
            modes (list): list of modes for which one wants the expectation of the product of their number operator.

        Return:
            tuple[float, float]: the expectation value and variance

        **Example**

        Consider the following program:

        .. code-block:: python

            prog = sf.Program(3)

            with prog.context as q:
                ops.Sgate(0.5) | q[0]
                ops.Sgate(0.5) | q[1]
                ops.Sgate(0.5) | q[2]
                ops.BSgate(np.pi/3, 0.1) |  (q[0], q[1])
                ops.BSgate(np.pi/3, 0.1) |  (q[1], q[2])

        Executing this on the Fock backend,

        >>> eng = sf.Engine("fock", backend_options={"cutoff_dim": 10})
        >>> state = eng.run(prog).state

        we can compute the expectation value :math:`\langle \hat{n}_0\hat{n}_2\rangle`:

        >>> state.number_expectation([0, 2])[0]
        0.07252895071309405

        Executing the same program on the Gaussian backend,

        >>> eng = sf.Engine("gaussian")
        >>> state = eng.run(prog).state
        >>> state.number_expectation([0, 2])[0]
        0.07566984755267293

        This slight difference in value compared to the result from the Fock backend above
        is due to the finite Fock basis truncation when using the Fock backend; this can be
        avoided by increasing the value of ``cutoff_dim``.

        .. warning:: This method only supports at most two modes in the Gaussian backend.
        """
        raise NotImplementedError

    @abc.abstractmethod
    def parity_expectation(self, modes):
        """Calculates the expectation value of a product of parity operators acting on given modes"""
        raise NotImplementedError

    def p_quad_values(self, mode, xvec, pvec):

        r"""Calculates the discretized p-quadrature probability distribution of the specified mode.

        Args:
            mode (int): the mode to calculate the p-quadrature probability values of
            xvec (array): array of discretized :math:`x` quadrature values
            pvec (array): array of discretized :math:`p` quadrature values

        Returns:
            array: 1D array of size len(pvec), containing reduced p-quadrature
            probability values for a specified range of x and p.
        """

        W = self.wigner(mode, xvec, pvec)
        y = []
        for i in range(0, len(pvec)):
            res = simps(W[i, : len(xvec)], xvec)
            y.append(res)
        return np.array(y)

    def x_quad_values(self, mode, xvec, pvec):

        r"""Calculates the discretized x-quadrature probability distribution of the specified mode.

        Args:
            mode (int): the mode to calculate the x-quadrature probability values of
            xvec (array): array of discretized :math:`x` quadrature values
            pvec (array): array of discretized :math:`p` quadrature values

        Returns:
            array: 1D array of size len(xvec), containing reduced x-quadrature
            probability values for a specified range of x and p.
        """

        W = self.wigner(mode, xvec, pvec)
        y = []
        for i in range(0, len(xvec)):
            res = simps(W[: len(pvec), i], pvec)
            y.append(res)
        return np.array(y)


class BaseFockState(BaseState):
    r"""Class for the representation of quantum states in the Fock basis.

    Args:
        state_data (array): the state representation in the Fock basis
        num_modes (int): the number of modes in the state
        pure (bool): True if the state is a pure state, false if the state is mixed
        cutoff_dim (int): the Fock basis truncation size
        mode_names (Sequence): (optional) this argument contains a list providing mode names
            for each mode in the state
    """

    def __init__(self, state_data, num_modes, pure, cutoff_dim, mode_names=None):
        # pylint: disable=too-many-arguments

        super().__init__(num_modes, mode_names)

        self._data = state_data
        self._cutoff = cutoff_dim
        self._pure = pure
        self._basis = "fock"

        self._str = "<FockState: num_modes={}, cutoff={}, pure={}, hbar={}>".format(
            self.num_modes, self._cutoff, self._pure, self._hbar
        )

    def __eq__(self, other):
        """Equality operator for BaseFockState.

        Returns True if other BaseFockState is close to self.
        This is done by comparing the dm attribute - if within
        the EQ_TOLERANCE, True is returned.

        Args:
            other (BaseFockState): BaseFockState to compare against.
        """
        if not isinstance(other, type(self)):
            return False

        if self.num_modes != other.num_modes:
            return False

        if self.data.shape != other.data.shape:
            return False

        if np.allclose(self.dm(), other.dm(), atol=self.EQ_TOLERANCE, rtol=0):
            return True

        return False

    @property
    def cutoff_dim(self):
        r"""The numerical truncation of the Fock space used by the underlying state.
        Note that a cutoff of D corresponds to the Fock states :math:`\{|0\rangle,\dots,|D-1\rangle\}`

        Returns:
            int: the cutoff dimension
        """
        return self._cutoff

    def ket(self, **kwargs):
        # pylint: disable=unused-argument
        if self._pure:
            return self.data

        return None  # pragma: no cover

    def dm(self, **kwargs):
        # pylint: disable=unused-argument
        if self._pure:
            left_str = [indices[i] for i in range(0, 2 * self._modes, 2)]
            right_str = [indices[i] for i in range(1, 2 * self._modes, 2)]
            out_str = [indices[: 2 * self._modes]]
            einstr = "".join(left_str + [","] + right_str + ["->"] + out_str)
            rho = np.einsum(einstr, self.ket(), self.ket().conj())
            return rho

        return self.data

    def trace(self, **kwargs):
        r"""Trace of the density operator corresponding to the state.

        For pure states the trace corresponds to the squared norm of the ket vector.

        For physical states this should always be 1, any deviations from this value are due
        to numerical errors and Hilbert space truncation artefacts.

        Returns:
          float: trace of the state
        """
        # pylint: disable=unused-argument
        if self.is_pure:
            return np.vdot(self.ket(), self.ket()).real  # <s|s>

        # need some extra steps to trace over multimode matrices
        eqn_indices = [
            [indices[idx]] * 2 for idx in range(self._modes)
        ]  # doubled indices [['i','i'],['j','j'], ... ]
        eqn = "".join(
            chain.from_iterable(eqn_indices)
        )  # flatten indices into a single string 'iijj...'
        return np.einsum(eqn, self.dm()).real

    def all_fock_probs(self, **kwargs):
        r"""Probabilities of all possible Fock basis states for the current circuit state.

        For example, in the case of 3 modes, this method allows the Fock state probability
        :math:`|\braketD{0,2,3}{\psi}|^2` to be returned via

        .. code-block:: python

            probs = state.all_fock_probs()
            probs[0,2,3]

        Returns:
            array: array of dimension :math:`\underbrace{D\times D\times D\cdots\times D}_{\text{num modes}}`
                containing the Fock state probabilities, where :math:`D` is the Fock basis cutoff truncation
        """
        # pylint: disable=unused-argument
        if self._pure:
            s = np.ravel(self.ket())  # into 1D array
            return np.reshape((s * s.conj()).real, [self._cutoff] * self._modes)

        s = self.dm()
        num_axes = len(s.shape)
        evens = list(range(0, num_axes, 2))
        odds = list(range(1, num_axes, 2))
        flat_size = np.prod([s.shape[k] for k in range(0, num_axes, 2)])
        transpose_list = evens + odds
        probs = np.diag(np.reshape(np.transpose(s, transpose_list), [flat_size, flat_size])).real

        return np.reshape(probs, [self._cutoff] * self._modes)

    # =====================================================
    # the following methods are overwritten from BaseState

    def reduced_dm(self, modes, **kwargs):
        # pylint: disable=unused-argument
        if modes == list(range(self._modes)):
            # reduced state is full state
            return self.dm()  # pragma: no cover

        if isinstance(modes, int):
            modes = [modes]
        if modes != sorted(modes):
            raise ValueError("The specified modes cannot be duplicated.")

        if len(modes) > self._modes:
            raise ValueError(
                "The number of specified modes cannot be larger than the number of subsystems."
            )

        # reduce rho down to specified subsystems
        keep_indices = indices[: 2 * len(modes)]
        trace_indices = indices[2 * len(modes) : len(modes) + self._modes]

        ind = [i * 2 for i in trace_indices]
        ctr = 0

        for m in range(self._modes):
            if m in modes:
                ind.insert(m, keep_indices[2 * ctr : 2 * (ctr + 1)])
                ctr += 1

        indStr = "".join(ind) + "->" + keep_indices
        return np.einsum(indStr, self.dm())

    def fock_prob(self, n, **kwargs):
        # pylint: disable=unused-argument
        if len(n) != self._modes:
            raise ValueError("List length should be equal to number of modes")

        if max(n) >= self._cutoff:
            raise ValueError("Can't get distribution beyond truncation level")

        if self._pure:
            return np.abs(self.ket()[tuple(n)]) ** 2

        return self.dm()[tuple([n[i // 2] for i in range(len(n) * 2)])].real

    def mean_photon(self, mode, **kwargs):
        # pylint: disable=unused-argument
        n = np.arange(self._cutoff)
        probs = np.diagonal(self.reduced_dm(mode))
        mean = np.sum(n * probs).real
        var = np.sum(n ** 2 * probs).real - mean ** 2
        return mean, var

    def fidelity(self, other_state, mode, **kwargs):
        # pylint: disable=unused-argument
        max_indices = len(indices) // 2

        if self.num_modes > max_indices:
            raise Exception("fidelity method can only support up to {} modes".format(max_indices))

        left_indices = indices[:mode]
        eqn_left = "".join([i * 2 for i in left_indices])
        reduced_dm_indices = indices[mode : mode + 2]
        right_indices = indices[mode + 2 : self._modes + 1]
        eqn_right = "".join([i * 2 for i in right_indices])
        eqn = "".join([eqn_left, reduced_dm_indices, eqn_right]) + "->" + reduced_dm_indices
        rho_reduced = np.einsum(eqn, self.dm())

        return np.dot(np.conj(other_state), np.dot(rho_reduced, other_state)).real

    def fidelity_vacuum(self, **kwargs):
        # pylint: disable=unused-argument
        alpha = np.zeros(self._modes)
        return self.fidelity_coherent(alpha)

    def fidelity_coherent(self, alpha_list, **kwargs):
        # pylint: disable=too-many-locals,unused-argument
        if self.is_pure:
            mode_size = 1
            s = self.ket()
        else:
            mode_size = 2
            s = self.dm()

        if not hasattr(alpha_list, "__len__"):
            alpha_list = [alpha_list]  # pragma: no cover

        if len(alpha_list) != self._modes:
            raise ValueError("The number of alpha values must match the number of modes.")

        coh = lambda a, dim: np.array(
            [np.exp(-0.5 * np.abs(a) ** 2) * (a) ** n / np.sqrt(factorial(n)) for n in range(dim)]
        )

        if self._modes == 1:
            multi_cohs_vec = coh(alpha_list[0], self._cutoff)
        else:
            multi_cohs_list = [
                coh(alpha_list[idx], dim) for idx, dim in enumerate(s.shape[::mode_size])
            ]
            eqn = ",".join(indices[: self._modes]) + "->" + indices[: self._modes]
            multi_cohs_vec = np.einsum(
                eqn, *multi_cohs_list
            )  # tensor product of specified coherent states

        if self.is_pure:
            ovlap = np.vdot(multi_cohs_vec, s)
            return np.abs(ovlap) ** 2

        bra_indices = indices[: 2 * self._modes : 2]
        ket_indices = indices[1 : 2 * self._modes : 2]
        new_eqn_lhs = ",".join([bra_indices, ket_indices])
        new_eqn_rhs = "".join(bra_indices[idx] + ket_indices[idx] for idx in range(self._modes))
        outer_prod_eqn = new_eqn_lhs + "->" + new_eqn_rhs
        multi_coh_matrix = np.einsum(outer_prod_eqn, multi_cohs_vec, np.conj(multi_cohs_vec))

        return np.vdot(s, multi_coh_matrix).real

    def wigner(self, mode, xvec, pvec):
        r"""Calculates the discretized Wigner function of the specified mode.

        .. note::

            This code is a modified version of the 'iterative' method of the
            `wigner function provided in QuTiP <http://qutip.org/docs/4.0.2/apidoc/functions.html?highlight=wigner#qutip.wigner.wigner>`_,
            which is released under the BSD license, with the following
            copyright notice:

            Copyright (C) 2011 and later, P.D. Nation, J.R. Johansson,
            A.J.G. Pitchford, C. Granade, and A.L. Grimsmo. All rights reserved.

        Args:
            mode (int): the mode to calculate the Wigner function for
            xvec (array): array of discretized :math:`x` quadrature values
            pvec (array): array of discretized :math:`p` quadrature values

        Returns:
            array: 2D array of size [len(xvec), len(pvec)], containing reduced Wigner function
            values for specified x and p values.
        """
        rho = self.reduced_dm(mode)
        Q, P = np.meshgrid(xvec, pvec)
        A = (Q + P * 1.0j) / (2 * np.sqrt(self._hbar / 2))

        Wlist = np.array([np.zeros(np.shape(A), dtype=complex) for k in range(self._cutoff)])

        # Wigner function for |0><0|
        Wlist[0] = np.exp(-2.0 * np.abs(A) ** 2) / np.pi

        # W = rho(0,0)W(|0><0|)
        W = np.real(rho[0, 0]) * np.real(Wlist[0])

        for n in range(1, self._cutoff):
            Wlist[n] = (2.0 * A * Wlist[n - 1]) / np.sqrt(n)
            W += 2 * np.real(rho[0, n] * Wlist[n])

        for m in range(1, self._cutoff):
            temp = copy(Wlist[m])
            # Wlist[m] = Wigner function for |m><m|
            Wlist[m] = (2 * np.conj(A) * temp - np.sqrt(m) * Wlist[m - 1]) / np.sqrt(m)

            # W += rho(m,m)W(|m><m|)
            W += np.real(rho[m, m] * Wlist[m])

            for n in range(m + 1, self._cutoff):
                temp2 = (2 * A * Wlist[n - 1] - np.sqrt(m) * temp) / np.sqrt(n)
                temp = copy(Wlist[n])
                # Wlist[n] = Wigner function for |m><n|
                Wlist[n] = temp2

                # W += rho(m,n)W(|m><n|) + rho(n,m)W(|n><m|)
                W += 2 * np.real(rho[m, n] * Wlist[n])

        return W / (self._hbar)

    def quad_expectation(self, mode, phi=0, **kwargs):
        a = np.diag(np.sqrt(np.arange(1, self._cutoff + 5)), 1)
        x = np.sqrt(self._hbar / 2) * (a + a.T)
        p = -1j * np.sqrt(self._hbar / 2) * (a - a.T)

        xphi = np.cos(phi) * x + np.sin(phi) * p
        xphisq = np.dot(xphi, xphi)

        # truncate down
        xphi = xphi[: self._cutoff, : self._cutoff]
        xphisq = xphisq[: self._cutoff, : self._cutoff]

        rho = self.reduced_dm(mode)

        mean = np.trace(np.dot(xphi, rho)).real
        var = np.trace(np.dot(xphisq, rho)).real - mean ** 2

        return mean, var

    def poly_quad_expectation(self, A, d=None, k=0, phi=0, **kwargs):
        # pylint: disable=too-many-branches,too-many-statements

        if A is None:
            A = np.zeros([2 * self._modes, 2 * self._modes])

        if A.shape != (2 * self._modes, 2 * self._modes):
            raise ValueError("Matrix of quadratic coefficients A must be of size 2Nx2N.")

        if not np.allclose(A.T, A):
            raise ValueError("Matrix of quadratic coefficients A must be symmetric.")

        if d is None:
            linear_coeff = np.zeros([2 * self._modes])
        else:
            linear_coeff = d.copy()
            linear_coeff[self._modes :] = -d[self._modes :]

        if linear_coeff.shape != (2 * self._modes,):
            raise ValueError("Vector of linear coefficients d must be of length 2N.")

        # expand the cutoff dimension in approximating the x and p
        # operators in the Fock basis, to reduce numerical inaccuracy.
        worksize = 1
        dim = self._cutoff + worksize

        # construct the x and p operators
        a = np.diag(np.sqrt(np.arange(1, dim)), 1)
        x_ = np.sqrt(self._hbar / 2) * (a + a.T)
        p_ = -1j * np.sqrt(self._hbar / 2) * (a - a.T)

        if phi != 0:
            # rotate the quadrature operators
            x = np.cos(phi) * x_ - np.sin(phi) * p_
            p = np.sin(phi) * x_ + np.cos(phi) * p_
        else:
            x = x_
            p = p_

        def expand_dims(op, n, modes):
            """Expand quadrature operator to act on nth mode"""
            I = np.identity(dim)
            allowed_indices = zip(indices[: 2 * modes : 2], indices[1 : 2 * modes : 2])
            ind = ",".join(a + b for a, b in allowed_indices)
            ops = [I] * n + [op] + [I] * (modes - n - 1)
            # the einsum 'ij,kl,mn->ijklmn' (for 3 modes)
            return np.einsum(ind, *ops)

        # determine modes with quadratic expectation values
        nonzero = np.concatenate(
            [
                np.mod(A.nonzero()[0], self._modes),
                np.mod(linear_coeff.nonzero()[0], self._modes),
            ]
        )
        ex_modes = list(set(nonzero))
        num_modes = len(ex_modes)

        if not ex_modes:
            # only a constant term was provided
            return k, 0.0

        # There are non-zero elements of A and/or d
        # therefore there are quadratic and/or linear terms.
        # find the reduced density matrix
        rho = self.reduced_dm(modes=ex_modes)

        # generate vector of quadrature operators
        # this array will have shape [2*num_modes] + [dim]*(2*num_modes)
        r = np.empty([2 * num_modes] + [dim] * (2 * num_modes), dtype=np.complex128)
        for n in range(num_modes):
            r[n] = expand_dims(x, n, num_modes)
            r[num_modes + n] = expand_dims(p, n, num_modes)

        # reduce the size of A so that we only consider modes
        # which we need to calculate the expectation value for
        rows = ex_modes + [i + self._modes for i in ex_modes]
        quad_coeffs = A[:, rows][rows]
        quad_coeffs[num_modes:, :num_modes] = -quad_coeffs[num_modes:, :num_modes]
        quad_coeffs[:num_modes, num_modes:] = -quad_coeffs[:num_modes, num_modes:]

        # Compute the polynomial
        #
        # For 3 modes, this gives the einsum (with brackets denoting modes):
        # 'a(bc)(de)(fg),a(ch)(ei)(gj)->(bh)(di)(fj)' applied to r, A@r
        #
        # a corresponds to the index in the vector of quadrature operators
        # r = (x_1,...,x_n,p_1,...,p_n), and the remaining indices ijklmn
        # are the elements of the operator acting on a 3 mode density matrix.
        #
        # So, in effect, matrix of quadratic coefficients A acts only on index a,
        # this index is then summed, and then each mode of r, A@r undergoes
        # matrix multiplication
        ind1 = indices[: 2 * num_modes + 1]
        ind2 = ind1[0] + "".join(
            [
                str(i) + str(j)
                for i, j in zip(ind1[2::2], indices[2 * num_modes + 1 : 3 * num_modes + 1])
            ]
        )
        ind3 = "".join([str(i) + str(j) for i, j in zip(ind1[1::2], ind2[2::2])])
        ind = "{},{}->{}".format(ind1, ind2, ind3)

        if np.allclose(quad_coeffs, 0.0):
            poly_op = np.zeros([dim] * (2 * num_modes), dtype=np.complex128)
        else:
            # Einsum above applied to to r,Ar
            # This einsum sums over all quadrature operators, and also applies matrix
            # multiplication between the same mode of each operator
            poly_op = np.einsum(ind, r, np.tensordot(quad_coeffs, r, axes=1)).conj()

        # add linear term
        rows = np.flip(np.array(rows).reshape([2, -1]), axis=1).flatten()
        poly_op += r.T @ linear_coeff[rows]

        # add constant term
        if k != 0:
            poly_op += k * expand_dims(np.eye(dim), 0, num_modes)

        # calculate Op^2
        ind = "{},{}->{}".format(ind1[1:], ind2[1:], ind3)
        poly_op_sq = np.einsum(ind, poly_op, poly_op)

        # truncate down
        sl = tuple([slice(0, self._cutoff)] * (2 * num_modes))
        poly_op = poly_op[sl]
        poly_op_sq = poly_op_sq[sl]

        ind1 = ind1[:-1]
        ind2 = "".join([str(j) + str(i) for i, j in zip(ind1[::2], ind1[1::2])])
        ind = "{},{}".format(ind1, ind2)

        # calculate expectation value, Tr(Op @ rho)
        # For 3 modes, this gives the einsum '(ab)(cd)(ef),(ba)(dc)(fe)->'
        mean = np.einsum(ind, poly_op, rho).real

        # calculate variance Tr(Op^2 @ rho) - Tr(Op @ rho)^2
        var = np.einsum(ind, poly_op_sq, rho).real - mean ** 2

        return mean, var

    def diagonal_expectation(self, modes, values):
        """Calculates the expectation value of an operator that is diagonal in the number basis"""
        if len(modes) != len(set(modes)):
            raise ValueError("There can be no duplicates in the modes specified.")

        cutoff = self._cutoff  # Fock space cutoff.
        num_modes = self._modes  # number of modes in the state.

        traced_modes = tuple(item for item in range(num_modes) if item not in modes)
        if self.is_pure:
            # state is a tensor of probability amplitudes
            ps = np.abs(self.ket()) ** 2
            ps = ps.sum(axis=traced_modes)
            for _ in modes:
                ps = np.tensordot(values, ps, axes=1)
            return float(ps)

        # state is a tensor of density matrix elements in the SF convention
        ps = np.real(self.dm())
        traced_modes = list(traced_modes)
        traced_modes.sort(reverse=True)
        for mode in traced_modes:
            ps = np.tensordot(np.identity(cutoff), ps, axes=((0, 1), (2 * mode, 2 * mode + 1)))
        for _ in range(len(modes)):
            ps = np.tensordot(np.diag(values), ps, axes=((0, 1), (0, 1)))
        return float(ps)

    def number_expectation(self, modes):
        """Calculates the expectation value of a product of number operators acting on given modes"""
        cutoff = self._cutoff
        values = np.arange(cutoff)
        mean = self.diagonal_expectation(modes, values)
        var = self.diagonal_expectation(modes, values ** 2) - mean ** 2
        return mean, var

    def parity_expectation(self, modes):
        cutoff = self._cutoff
        values = (-1) ** np.arange(cutoff)
        return self.diagonal_expectation(modes, values)


class BaseGaussianState(BaseState):
    r"""Class for the representation of quantum states using the Gaussian formalism.

    Note that this class uses the Gaussian representation convention

    .. math:: \bar{\mathbf{r}} = (\bar{x}_1,\bar{x}_2,\dots,\bar{x}_N,\bar{p}_1,\dots,\bar{p}_N)

    Args:
        state_data (tuple(mu, cov)): A tuple containing the vector of means array ``mu`` and the
            covariance matrix array ``cov``, in terms of the complex displacement.
        num_modes (int): the number of modes in the state
        pure (bool): True if the state is a pure state, false if the state is mixed
        mode_names (Sequence): (optional) this argument contains a list providing mode names
            for each mode in the state
    """
    # pylint: disable=too-many-public-methods

    def __init__(self, state_data, num_modes, mode_names=None):
        super().__init__(num_modes, mode_names)

        self._data = state_data

        # vector of means and covariance matrix, using frontend x,p scaling
        self._mu = self._data[0] * np.sqrt(self._hbar / 2)
        self._cov = self._data[1] * (self._hbar / 2)
        # complex displacements of the Gaussian state
        self._alpha = self._mu[: self._modes] + 1j * self._mu[self._modes :]
        self._alpha /= np.sqrt(2 * self._hbar)

        self._pure = (
            np.abs(np.linalg.det(self._cov) - (self._hbar / 2) ** (2 * self._modes))
            < self.EQ_TOLERANCE
        )

        self._basis = "gaussian"
        self._str = "<GaussianState: num_modes={}, pure={}, hbar={}>".format(
            self.num_modes, self._pure, self._hbar
        )

    def __eq__(self, other):
        """Equality operator for BaseGaussianState.

        Returns True if other BaseGaussianState is close to self.
        This is done by comparing the means vector and cov matrix.
        If both are within the EQ_TOLERANCE, True is returned.

        Args:
            other (BaseGaussianState): BaseGaussianState to compare against.
        """
        # pylint: disable=protected-access
        if not isinstance(other, type(self)):
            return False

        if self.num_modes != other.num_modes:
            return False

        if np.allclose(self._mu, other._mu, atol=self.EQ_TOLERANCE, rtol=0) and np.allclose(
            self._cov, other._cov, atol=self.EQ_TOLERANCE, rtol=0
        ):
            return True

        return False

    def means(self):
        r"""The vector of means describing the Gaussian state.

        For a :math:`N` mode state, this has the form

        .. math::
            \bar{\mathbf{r}} = \left(\bar{x}_0,\dots,\bar{x}_{N-1},\bar{p}_0,\dots,\bar{p}_{N-1}\right)

        where :math:`\bar{x}_i` and :math:`\bar{p}_i` refer to the mean
        position and momentum quadrature of mode :math:`i` respectively.

        Returns:
          array: a length :math:`2N` array containing the vector of means.
        """
        return self._mu

    def cov(self):
        r"""The covariance matrix describing the Gaussian state.

        The diagonal elements of the covariance matrix correspond to the
        variance in the position and momentum quadratures:

        .. math::
            \mathbf{V}_{ii} = \begin{cases}
                (\Delta x_i)^2, & 0\leq i\leq N-1\\
                (\Delta p_{i-N})^2, & N\leq i\leq 2(N-1)
            \end{cases}

        where :math:`\Delta x_i` and :math:`\Delta p_i` refer to the
        position and momentum quadrature variance of mode :math:`i` respectively.

        Note that if the covariance matrix is purely diagonal, then this
        corresponds to squeezing :math:`z=re^{i\phi}` where :math:`\phi=0`,
        and :math:`\Delta x_i = e^{-2r}`, :math:`\Delta p_i = e^{2r}`.

        Returns:
          array: the :math:`2N\times 2N` covariance matrix.
        """
        return self._cov

    def reduced_gaussian(self, modes):
        r"""Returns the vector of means and the covariance matrix of the specified modes.

        Args:
            modes (int of Sequence[int]): indices of the requested modes

        Returns:
            tuple (means, cov): where means is an array containing the vector of means,
            and cov is a square array containing the covariance matrix.
        """
        if modes == list(range(self._modes)):
            # reduced state is full state
            return self._mu, self._cov

        # reduce rho down to specified subsystems
        if isinstance(modes, int):
            modes = [modes]

        if modes != sorted(modes):
            raise ValueError("The specified modes cannot be duplicated.")

        if len(modes) > self._modes:
            raise ValueError(
                "The number of specified modes cannot " "be larger than the number of subsystems."
            )

        ind = np.concatenate([np.array(modes), np.array(modes) + self._modes])
        rows = ind.reshape(-1, 1)
        cols = ind.reshape(1, -1)

        mu = self._mu[ind]
        cov = self._cov[rows, cols]

        return mu, cov

    def is_coherent(self, mode, tol=1e-10):
        r"""Returns True if the Gaussian state of a particular mode is a coherent state.

        Args:
            mode (int): the specified mode
            tol (float): the numerical precision in determining if squeezing is not present

        Returns:
            bool: True if and only if the state is a coherent state.
        """
        mu, cov = self.reduced_gaussian([mode])  # pylint: disable=unused-variable
        cov /= self._hbar / 2
        return np.allclose(cov, np.identity(2), atol=tol, rtol=0)

    def displacement(self, modes=None):
        r"""Returns the displacement parameter :math:`\alpha` of the modes specified.

        Args:
            modes (int or Sequence[int]): modes specified

        Returns:
            Sequence[complex]: sequence of complex displacements :math:`\alpha`
            corresponding to the list of specified modes
        """
        if modes is None:
            modes = list(range(self._modes))
        elif isinstance(modes, int):  # pragma: no cover
            modes = [modes]

        return self._alpha[list(modes)]

    def is_squeezed(self, mode, tol=1e-6):
        r"""Returns True if the Gaussian state of a particular mode is a squeezed state.

        Args:
            mode (int): the specified mode
            tol (float): the numerical precision in determining if squeezing is present

        Returns:
           bool: True if and only if the state is a squeezed state.
        """
        mu, cov = self.reduced_gaussian([mode])  # pylint: disable=unused-variable
        cov /= self._hbar / 2
        return np.any(np.abs(cov - np.identity(2)) > tol)

    def squeezing(self, modes=None):
        r"""Returns the squeezing parameters :math:`(r,\phi)` of the modes specified.

        Args:
            modes (int or Sequence[int]): modes specified

        Returns:
            List[(float, float)]: sequence of tuples containing the squeezing
            parameters :math:`(r,\phi)` of the specified modes.
        """
        if modes is None:
            modes = list(range(self._modes))
        elif isinstance(modes, int):  # pragma: no cover
            modes = [modes]

        res = []
        for i in modes:
            mu, cov = self.reduced_gaussian([i])  # pylint: disable=unused-variable
            cov /= self._hbar / 2
            tr = np.trace(cov)

            r = np.arccosh(tr / 2) / 2

            if cov[0, 1] == 0.0:
                phi = 0
            else:
                phi = -np.arcsin(2 * cov[0, 1] / np.sqrt((tr - 2) * (tr + 2)))

            res.append((r, phi))

        return res

    # =====================================================
    # the following methods are overwritten from BaseState

    def wigner(self, mode, xvec, pvec):
        mu, cov = self.reduced_gaussian([mode])

        X, P = np.meshgrid(xvec, pvec)
        grid = np.empty(X.shape + (2,))
        grid[:, :, 0] = X
        grid[:, :, 1] = P
        mvn = multivariate_normal(mu, cov, allow_singular=True)

        return mvn.pdf(grid)

    def quad_expectation(self, mode, phi=0, **kwargs):
        # pylint: disable=unused-argument
        mu, cov = self.reduced_gaussian([mode])
        rot = _R(phi)

        muphi = rot.T @ mu
        covphi = rot.T @ cov @ rot
        return (muphi[0], covphi[0, 0])

    def poly_quad_expectation(self, A, d=None, k=0, phi=0, **kwargs):
        if A is None:
            A = np.zeros([2 * self._modes, 2 * self._modes])

        if A.shape != (2 * self._modes, 2 * self._modes):
            raise ValueError("Matrix of quadratic coefficients A must be of size 2Nx2N.")

        if not np.allclose(A.T, A):
            raise ValueError("Matrix of quadratic coefficients A must be symmetric.")

        if d is not None:
            if d.shape != (2 * self._modes,):
                raise ValueError("Vector of linear coefficients d must be of length 2N.")
        else:
            d = np.zeros([2 * self._modes])

        # determine modes with quadratic expectation values
        nonzero = np.concatenate(
            [np.mod(A.nonzero()[0], self._modes), np.mod(d.nonzero()[0], self._modes)]
        )
        ex_modes = list(set(nonzero))

        # reduce the size of A so that we only consider modes
        # which we need to calculate the expectation value for
        rows = ex_modes + [i + self._modes for i in ex_modes]
        num_modes = len(ex_modes)
        quad_coeffs = A[:, rows][rows]

        if not ex_modes:
            # only a constant term was provided
            return k, 0.0

        mu = self._mu
        cov = self._cov

        if phi != 0:
            # rotate all modes of the covariance matrix and vector of means
            R = _R(phi)
            C = changebasis(self._modes)
            rot = C.T @ block_diag(*([R] * self._modes)) @ C

            mu = rot.T @ mu
            cov = rot.T @ cov @ rot

        # transform to the expectation of a quadratic on a normal distribution with zero mean
        # E[P(r)]_(mu,cov) = E(Q(r+mu)]_(0,cov)
        #                  = E[rT.A.r + rT.(2A.mu+d) + (muT.A.mu+muT.d+cI)]_(0,cov)
        #                  = E[rT.A.r + rT.d' + k']_(0,cov)
        d2 = 2 * A @ mu + d
        k2 = mu.T @ A @ mu + mu.T @ d + k

        # expectation value E[P(r)]_{mu=0} = tr(A.cov) + muT.A.mu + muT.d + k|_{mu=0}
        #                                  = tr(A.cov) + k
        mean = np.trace(A @ cov) + k2
        # variance Var[P(r)]_{mu=0} = 2tr(A.cov.A.cov) + 4*muT.A.cov.A.mu + dT.cov.d|_{mu=0}
        #                           = 2tr(A.cov.A.cov) + dT.cov.d
        var = 2 * np.trace(A @ cov @ A @ cov) + d2.T @ cov @ d2

        # Correction term to account for incorrect symmetric ordering in the variance.
        # This occurs because Var[S(P(r))] = Var[P(r)] - Σ_{m1, m2} |hbar*A_{(m1, m1+N),(m2, m2+N)}|,
        # where m1, m2 are all possible mode numbers, and N is the total number of modes.
        # Therefore, the correction term is the sum of the determinants of 2x2 submatrices of A.
        modes = np.arange(2 * num_modes).reshape(2, -1).T
        var -= np.sum(
            [np.linalg.det(self._hbar * quad_coeffs[:, m][n]) for m in modes for n in modes]
        )

        return mean, var

    def number_expectation(self, modes):
        if len(modes) != len(set(modes)):
            raise ValueError("There can be no duplicates in the modes specified.")

        mu = self._mu
        cov = self._cov

        mean = twq.photon_number_expectation(mu, cov, modes, hbar=self._hbar).real
        mean2 = twq.photon_number_squared_expectation(mu, cov, modes, hbar=self._hbar).real
        var = mean2 - mean ** 2

        return mean, var

    def parity_expectation(self, modes):
        if len(modes) != len(set(modes)):
            raise ValueError("There can be no duplicates in the modes specified.")

        mu = self.means()
        cov = self.cov()
        num = np.exp(-(0.5) * (mu @ (np.linalg.inv(cov) @ mu)))
        parity = ((self.hbar / 2) ** len(modes)) * num / (np.sqrt(np.linalg.det(cov)))

        return parity

    def ket(self, **kwargs):
        cutoff = kwargs.get("cutoff", 10)
        mu = self._mu
        cov = self._cov

        if self._pure:
            return twq.state_vector(
                mu,
                cov,
                hbar=self._hbar,
                normalize=True,
                cutoff=cutoff,
                check_purity=False,
            )

        return None  # pragma: no cover

    def dm(self, **kwargs):
        cutoff = kwargs.get("cutoff", 10)
        return self.reduced_dm(list(range(self._modes)), cutoff=cutoff)

    def reduced_dm(self, modes, **kwargs):
        if isinstance(modes, int):
            modes = [modes]

        if modes != sorted(modes):
            raise ValueError("The specified modes cannot be duplicated.")

        if len(modes) > self._modes:
            raise ValueError(
                "The number of specified modes cannot be larger than the number of subsystems."
            )

        cutoff = kwargs.get("cutoff", 10)
        mu, cov = self.reduced_gaussian(modes)  # pylint: disable=unused-variable

        if self.is_pure:
            psi = twq.state_vector(
                mu,
                cov,
                hbar=self._hbar,
                normalize=True,
                cutoff=cutoff,
                check_purity=False,
            )
            rho = np.outer(psi, psi.conj())
            return rho

        return twq.density_matrix(mu, cov, hbar=self._hbar, normalize=True, cutoff=cutoff)

    def mean_photon(self, mode, **kwargs):
        mu, cov = self.reduced_gaussian([mode])
        mean = (np.trace(cov) + mu.T @ mu) / (2 * self._hbar) - 1 / 2
        var = (np.trace(cov @ cov) + 2 * mu.T @ cov @ mu) / (2 * self._hbar ** 2) - 1 / 4
        return mean, var

    def fidelity(self, other_state, mode, **kwargs):
        if isinstance(mode, int):
            mode = [mode]

        mu1, cov1 = other_state
        mu2, cov2 = self.reduced_gaussian(mode)
        return twq.fidelity(mu1, cov1, mu2, cov2, hbar=self._hbar)

    def fidelity_vacuum(self, **kwargs):
        alpha = np.zeros(len(self._alpha))
        return self.fidelity_coherent(alpha)

    def fidelity_coherent(self, alpha_list, **kwargs):
        if len(alpha_list) != self._modes:
            raise ValueError("alpha_list must be same length as the number of modes")

        if not isinstance(alpha_list, np.ndarray):
            alpha_list = np.array(alpha_list)

        mu = np.concatenate([alpha_list.real, alpha_list.imag]) * np.sqrt(2 * self._hbar)
        cov = np.identity(2 * self._modes) * self._hbar / 2
        return self.fidelity([mu, cov], list(range(self._modes)))

    def fock_prob(self, n, **kwargs):
        if len(n) != self._modes:
            raise ValueError("Fock state must be same length as the number of modes")

        cutoff = kwargs.get("cutoff", 10)
        if sum(n) >= cutoff:
            raise ValueError("Cutoff argument must be larger than the sum of photon numbers")

        if self.is_pure:
            return (
                np.abs(
                    twq.pure_state_amplitude(
                        self._mu, self._cov, n, hbar=self._hbar, check_purity=False
                    )
                )
                ** 2
            )

        return twq.density_matrix_element(self._mu, self._cov, n, n, hbar=self._hbar).real

    def all_fock_probs(self, **kwargs):
        cutoff = kwargs.get("cutoff", 10)
        mu = self._mu
        cov = self._cov
        return twq.probabilities(mu, cov, cutoff, hbar=self._hbar)


class BaseBosonicState(BaseState):
<<<<<<< HEAD
    r"""Class for the representation of quantum states as superpositions of
    Gaussian states.
=======
    r"""Class for the representation of quantum states as linear combinations
    of Gaussian functions in phase space.

    Note that this class uses the basis ordering convention

    .. math:: \bar{\mathbf{r}} = (\bar{x}_1,\bar{p}_1,\bar{x}_2,\bar{p}_2,\dots,\bar{x}_N,\bar{p}_N)

    Args:
        state_data (tuple(means, covs, weights)): A tuple containing the array of all the vectors of means,
            the array of all the covariance matrices, and the array of all the weights for the linear combination
        num_modes (int): the number of modes in the state
        num_weights (int): the number of terms in the linear combination
        mode_names (Sequence): (optional) this argument contains a list providing mode names
            for each mode in the state
>>>>>>> 3bd5318a
    """
    # pylint: disable=too-many-public-methods

    def __init__(self, state_data, num_modes, num_weights, mode_names=None):
        super().__init__(num_modes, mode_names)

        self._data = state_data
        self.num_weights = num_weights
        # vector of means and covariance matrix, using frontend x,p scaling
        self._mus = self._data[0] * np.sqrt(self._hbar / 2)
        self._covs = self._data[1] * (self._hbar / 2)
        self._weights = self._data[2]

        self._basis = "bosonic"
        self._str = "<BosonicState: num_modes={}, num_weights={}, pure={}, hbar={}>".format(
            self.num_modes, self.num_weights, self._pure, self._hbar
        )

    def __eq__(self, other):
<<<<<<< HEAD
        """Equality operator for BaseBosonicState.

        Returns True if other BaseBosonicState is close to self.
        This is done by comparing the weights, means vectors and covs matrices.
        If both are within the EQ_TOLERANCE, True is returned.

        Args:
            other (BaseGaussianState): BaseGaussianState to compare against.
=======
        """Equality operator for representations of a state.

        Returns ``True`` if other  :class:`~.BaseBosonicState` is close to ``self``.
        This is done by comparing the weights, means vectors and covariance matrices.
        If both are within the ``EQ_TOLERANCE``, ``True`` is returned.

        Note that there can be states with different weights, means and covariance
        matrices, but which still produce the same Wigner function, so this method
        is simply a check that the representations are the same, not that the states
        are equal.

        Args:
            other (:class:`~.BaseBosonicState`): ``BaseBosonicState`` to compare against
>>>>>>> 3bd5318a
        """
        # pylint: disable=protected-access
        # TODO: check equality for two different representations of the same state.
        # This only checks if they have equal representations.
        if not isinstance(other, type(self)):
            return False

        if self.num_modes != other.num_modes:
            return False

        if self.num_weights != other.num_weights:
            return False

        if (
            np.allclose(self._mus, other._mus, atol=self.EQ_TOLERANCE, rtol=0)
            and np.allclose(self._covs, other._covs, atol=self.EQ_TOLERANCE, rtol=0)
            and np.allclose(self._weights, other._weights, atol=self.EQ_TOLERANCE, rtol=0)
        ):
            return True

        return False

    def means(self):
        r"""The vectors of means describing the Bosonic state on N modes.

        Returns:
          array[complex]: an array of shape ``(num_weights, 2N)``
        """
        return self._mus

    def covs(self):
        r"""The covariance matrices describing the Bosonic state on N modes.

        Returns:
          array[complex]: an array of shape ``(num_weights, 2N, 2N)``
        """
        return self._covs

    def weights(self):
        r"""The weights describing the Bosonic state.

        Returns:
<<<<<<< HEAD
          array: an array of length num_weights.
=======
          array: an array of length ``num_weights``
>>>>>>> 3bd5318a
        """
        return self._weights

    def purity(self):
<<<<<<< HEAD
        r"""Returns the purity of the state."""
=======
        r"""Yields the purity of the state by calculating the integral over phase space of
        the Wigner function multiplied with itself.

        Returns
            float: purity of the state
        """
>>>>>>> 3bd5318a

        pur = 0
        for i, weight_i in enumerate(self._weights):
            exp_arg = np.einsum(
                "...j,...jk,...k",
                (self._mus[i] - self._mus),
                np.linalg.inv(self._covs + self._covs[i]),
                (self._mus[i] - self._mus),
            )
            prefactor = 1 / (np.sqrt(np.linalg.det((self._covs + self._covs[i]))))
            pur += np.sum((self._weights * weight_i * prefactor) * np.exp(-0.5 * exp_arg))
<<<<<<< HEAD
=======

>>>>>>> 3bd5318a
        pur *= self._hbar ** self.num_modes
        return pur

    def reduced_bosonic(self, modes):
        r"""Returns the weights, vectors of means and the covariance matrices of the specified modes.

        Args:
            modes (int of Sequence[int]): indices of the requested modes

        Returns:
<<<<<<< HEAD
            tuple (weights, means, cov): where means is an array containing the vectors of means,
            and covs is an array containing the covariance matrices.
=======
            tuple: ``(weights, means, cov)`` where ``weights`` is an array for the coefficients in the
                linear combination, ``means`` is an array containing the vectors of means,
                and ``covs`` is an array containing the covariance matrices
>>>>>>> 3bd5318a

        Raises:
            ValueError: if modes are duplicated or out of range
        """
        if modes == list(range(self._modes)):
            # reduced state is full state
            return self._weights, self._mus, self._covs

        # reduce rho down to specified subsystems
        if isinstance(modes, int):
            modes = [modes]

        if modes != sorted(modes):
            raise ValueError("The specified modes cannot be duplicated.")

        if len(modes) > self._modes:
            raise ValueError(
<<<<<<< HEAD
                "The number of specified modes cannot " "be larger than the number of subsystems."
=======
                "The number of specified modes cannot be larger than the number of subsystems."
>>>>>>> 3bd5318a
            )

        ind = np.sort(np.concatenate([2 * np.array(modes), 2 * np.array(modes) + 1]))

        mu = self._mus[:, ind]
        cov = self._covs[:, ind, :][:, :, ind]

        return self._weights, mu, cov

    def displacement(self, modes=None):
        r"""Returns the displacement parameter :math:`\alpha` of the modes specified.

        Args:
            modes (int or Sequence[int]): modes specified

        Returns:
            Sequence[complex]: sequence of complex displacements :math:`\alpha`
            corresponding to the list of specified modes

        Raises:
            ValueError: if the phase space coordinate is complex-valued
        """
        if modes is None:
            modes = list(range(self._modes))
        elif isinstance(modes, int):  # pragma: no cover
            modes = [modes]
<<<<<<< HEAD
=======

>>>>>>> 3bd5318a
        ind = np.sort(np.concatenate([2 * np.array(modes), 2 * np.array(modes) + 1]))
        avg_mu = np.real_if_close(np.sum(self._weights[:, None] * self._mus[:, ind], axis=0))
        if avg_mu.imag.any():
            raise ValueError("State mean is complex valued.")
<<<<<<< HEAD
=======

>>>>>>> 3bd5318a
        alpha = avg_mu[::2] + 1j * avg_mu[1::2]
        alpha /= np.sqrt(2 * self._hbar)
        return alpha

    # =====================================================
    # the following methods are overwritten from BaseState

    def wigner(self, mode, xvec, pvec):
        r"""Calculates the discretized Wigner function of the specified mode.

        Args:
            mode (int): the mode to calculate the Wigner function for
            xvec (array): array of discretized :math:`x` quadrature values
            pvec (array): array of discretized :math:`p` quadrature values

        Returns:
<<<<<<< HEAD
            array: 2D array of size [len(xvec), len(pvec)], containing reduced Wigner function
=======
            array: 2D array of size ``[len(xvec), len(pvec)]``, containing reduced Wigner function
>>>>>>> 3bd5318a
            values for specified x and p values.

        Raises:
            ValueError: if mode is not an integer or out of range
        """
        if not isinstance(mode, int):
            raise ValueError("Please select one mode indexed by an integer.")

        if mode > self._modes:
            raise ValueError(
                "The number of specified modes cannot be larger than the number of subsystems."
            )

        weights, means, covs = self.reduced_bosonic([mode])

        X, P = np.meshgrid(xvec, pvec, sparse=True)

        wigner = 0
        for i, weight_i in enumerate(weights):
            exp_arg = (
                np.array([X - means[i, 0], P - means[i, 1]])
                @ np.linalg.inv(covs[i])
                @ np.array([X - means[i, 0], P - means[i, 1]])
            )
            prefactor = 1 / (np.sqrt(np.linalg.det(2 * np.pi * covs[i])))
            wigner += (weight_i * prefactor) * np.exp(-0.5 * (exp_arg))

        return wigner

    def quad_expectation(self, mode, phi=0, **kwargs):
<<<<<<< HEAD
        r"""The :math:`\x_{\phi}` operator expectation values and variance for the specified mode.

        Args:
            mode (int): the requested mode
            phi (float): quadrature angle, clockwise from the positive :math:`x` axis.

        Returns:
            tuple (float, float): expectation value and variance
        """
=======
>>>>>>> 3bd5318a
        # pylint: disable=unused-argument
        rot = _R(phi)

        weights, mus, covs = self.reduced_bosonic([mode])
<<<<<<< HEAD
        muphis = (rot.T @ mus.T).T
        muphi = np.real_if_close(np.sum(weights[:, None] * muphis, axis=0))
        covphis = rot.T @ covs @ rot
        covphi = np.real_if_close(np.sum(weights[:, None, None] * covphis, axis=0))[0, 0]
        covphi += np.real_if_close(np.sum(weights * muphis[:, 0] ** 2))
        covphi -= muphi[0] ** 2
        return (muphi[0], covphi)

    def poly_quad_expectation(self, A, d=None, k=0, phi=0, **kwargs):
        raise NotImplementedError("poly_quad_expectation not implemented for bosonic states")

    def number_expectation(self, modes):
        raise NotImplementedError("number_expectation not implemented for bosonic states")
=======
        mu_phis = (rot.T @ mus.T).T
        mu_phi = np.real_if_close(np.sum(weights[:, None] * mu_phis, axis=0))
        cov_phis = rot.T @ covs @ rot
        cov_phi = np.real_if_close(np.sum(weights[:, None, None] * cov_phis, axis=0))[0, 0]
        cov_phi += np.real_if_close(np.sum(weights * mu_phis[:, 0] ** 2))
        cov_phi -= mu_phi[0] ** 2
        return (mu_phi[0], cov_phi)

    def poly_quad_expectation(self, A, d=None, k=0, phi=0, **kwargs):
        raise NotImplementedError(
            "The poly_quad_expectation method is not implemented for bosonic states."
        )

    def number_expectation(self, modes):
        raise NotImplementedError(
            "The number_expectation method is not implemented for bosonic states."
        )
>>>>>>> 3bd5318a

    def parity_expectation(self, modes):
        """Returns the expectation value of the parity operator for modes.

        Args:
            mode (list): the requested modes

        Returns:
            float: parity of the modes

        Raises:
            ValueError: if any modes are duplicated
        """
        if len(modes) != len(set(modes)):
            raise ValueError("There can be no duplicates in the modes specified.")
<<<<<<< HEAD
=======

>>>>>>> 3bd5318a
        # Sort by (q1,p1,q2,p2,...)
        mode_ind = np.sort(np.append(2 * np.array(modes), 2 * np.array(modes) + 1))
        exp_arg = np.einsum(
            "...j,...jk,...k",
            self._mus[:, mode_ind],
            np.linalg.inv(self._covs[:, mode_ind, :][:, :, mode_ind]),
            self._mus[:, mode_ind],
        )
<<<<<<< HEAD
=======

>>>>>>> 3bd5318a
        prefactor = 1 / np.sqrt(np.linalg.det(self._covs[:, mode_ind, :][:, :, mode_ind]))
        weighted_exp = np.array(self._weights) * prefactor * np.exp(-0.5 * exp_arg)
        parity = np.sum(weighted_exp) * (self._hbar / 2) ** len(modes)
        return parity

    def ket(self, **kwargs):
<<<<<<< HEAD
        raise NotImplementedError("ket not implemented for bosonic states")
=======
        raise NotImplementedError("The ket method is not implemented for bosonic states.")
>>>>>>> 3bd5318a

    def dm(self, **kwargs):
        cutoff = kwargs.get("cutoff", 10)
        return self.reduced_dm(list(range(self._modes)), cutoff=cutoff)

    def reduced_dm(self, modes, **kwargs):
        r"""Returns a reduced density matrix in the Fock basis.

        Args:
            modes (int or Sequence[int]): specifies the mode(s) to return the reduced density matrix for.

        Keyword Args:
            cutoff (int): Specifies where to truncate the returned density matrix (default value is 10).

        Returns:
            array: the reduced density matrix for the specified modes

        Raises:
            ValueError: if any modes are duplicated or out of range
        """
        if isinstance(modes, int):
            modes = [modes]

        if modes != sorted(modes):
            raise ValueError("The specified modes cannot be duplicated.")

        if len(modes) > self._modes:
            raise ValueError(
                "The number of specified modes cannot be larger than the number of subsystems."
            )

        cutoff = kwargs.get("cutoff", 10)
        weights, mus, covs = self.reduced_bosonic(modes)  # pylint: disable=unused-variable

        rho = 0
        for i in range(self.num_weights):
            rho += weights[i] * twq.density_matrix(
                mus[i], covs[i], hbar=self._hbar, normalize=False, cutoff=cutoff
            )
        return rho

    def mean_photon(self, mode, **kwargs):
        """Returns the mean photon number of a particular mode.

        Args:
            mode (int): specifies the mode

        Returns:
            tuple: the mean photon number and variance

        Raises:
<<<<<<< HEAD
            ValueError: if mean or variance is complex
=======
            ValueError: if the mean or the variance is complex
>>>>>>> 3bd5318a
        """
        weights, mus, covs = self.reduced_bosonic([mode])
        cov_trace = np.matrix.trace(covs, axis1=1, axis2=2)
        mean_dots = np.einsum(
            "...j,...j",
            mus,
            mus,
        )
        mean = np.sum(weights * (cov_trace + mean_dots)) / (2 * self._hbar) - 0.5
<<<<<<< HEAD
        # TODO: check variance formula for non-Gaussian states
=======

>>>>>>> 3bd5318a
        cov_sq_trace = np.matrix.trace(covs @ covs, axis1=1, axis2=2)
        mean_cov_dots = np.einsum(
            "...j,...jk,...k",
            mus,
            covs,
            mus,
        )
        var = np.sum(weights * (cov_sq_trace + 2 * mean_cov_dots)) / (2 * self._hbar ** 2) - 0.25
        var += np.sum(weights * ((cov_trace + mean_dots) / (2 * self._hbar) - 0.5) ** 2)
        var -= mean ** 2
        mean = np.real_if_close(mean)
        var = np.real_if_close(var)
<<<<<<< HEAD
        if mean.imag != 0 or var.imag != 0:
            raise ValueError("Mean or variance of photon number is complex.")
        return mean, var

    def fidelity(self, other_state, mode, **kwargs):
        raise NotImplementedError("fidelity not implemented for bosonic states")
=======

        if mean.imag != 0 or var.imag != 0:
            raise ValueError("Mean or variance of photon number is complex.")

        return mean, var

    def fidelity(self, other_state, mode, **kwargs):
        raise NotImplementedError("The fidelity method is not implemented for bosonic states.")
>>>>>>> 3bd5318a

    def fidelity_vacuum(self, **kwargs):
        r"""Returns the fidelity to the vacuum.

        Returns:
            float: fidelity of the state in modes to the vacuum
        """
        alpha = np.zeros(self._modes)
        return self.fidelity_coherent(alpha)

    def fidelity_coherent(self, alpha_list, **kwargs):
        r"""Returns the fidelity to a coherent state.

        Args:
            alpha_list (array): amplitudes for coherent states

        Returns:
            float: fidelity of the state in modes to the coherent state alpha
        """
        if len(alpha_list) != self._modes:
<<<<<<< HEAD
            raise ValueError("alpha_list must be same length as the number of modes")
=======
            raise ValueError(
                "The alpha_list argument must be the same length as the number of modes."
            )
>>>>>>> 3bd5318a

        if not isinstance(alpha_list, np.ndarray):
            alpha_list = np.array(alpha_list)

        modes = list(range(self._modes))

        # Shortcut if there are no active modes. Only allowable alpha is of length zero [],
        # which is the vacuum, so its fidelity to the state will be 1.
        if len(modes) == 0:
            return 1.0

        alpha_mean = []
        for i in range(len(modes)):
            alpha_mean.append(alpha_list.real[i] * np.sqrt(2 * self.hbar))
            alpha_mean.append(alpha_list.imag[i] * np.sqrt(2 * self.hbar))
<<<<<<< HEAD
        alpha_mean = np.array(alpha_mean)
        deltas = self._mus - alpha_mean
=======

        alpha_mean = np.array(alpha_mean)
        deltas = self._mus - alpha_mean

>>>>>>> 3bd5318a
        cov_sum = self._covs + self._hbar * np.eye(2 * len(modes)) / 2
        exp_arg = np.einsum("...j,...jk,...k", deltas, np.linalg.inv(cov_sum), deltas)
        weighted_exp = (
            np.array(self._weights)
            * self._hbar ** len(modes)
            * np.exp(-0.5 * exp_arg)
            / np.sqrt(np.linalg.det(cov_sum))
        )
<<<<<<< HEAD
=======

>>>>>>> 3bd5318a
        fidelity = np.sum(weighted_exp)
        return fidelity

    def fock_prob(self, n, **kwargs):
        r"""Probability of a particular Fock basis state.

        Args:
            n (Sequence[int]): the Fock state :math:`\ket{\vec{n}}` that we want to measure the probability of

        Keyword Args:
<<<<<<< HEAD
            cutoff (int): Specifies where to truncate the computation (default value is 10).
=======
            cutoff (int): Specifies where to truncate the computation (default value is ``10``).
>>>>>>> 3bd5318a

        Returns:
            float: measurement probability
        """
        if len(n) != self._modes:
<<<<<<< HEAD
            raise ValueError("Fock state must be same length as the number of modes")

        cutoff = kwargs.get("cutoff", 10)
        if sum(n) >= cutoff:
            raise ValueError("Cutoff argument must be larger than the sum of photon numbers")
=======
            raise ValueError("Fock state must be the same length as the number of modes.")

        cutoff = kwargs.get("cutoff", 10)
        if sum(n) >= cutoff:
            raise ValueError("Cutoff argument must be larger than the sum of photon numbers.")
>>>>>>> 3bd5318a

        prob = 0
        for i in range(self.num_weights):
            prob += self._weights[i] * twq.density_matrix_element(
                self._mus[i], self._covs[i], n, n, hbar=self._hbar
            )
        return prob.real

    def all_fock_probs(self, **kwargs):
<<<<<<< HEAD
        raise NotImplementedError("all_fock_probs not implemented for bosonic states")
=======
        raise NotImplementedError(
            "The all_fock_probs method is not implemented for bosonic states."
        )
>>>>>>> 3bd5318a
<|MERGE_RESOLUTION|>--- conflicted
+++ resolved
@@ -1418,10 +1418,6 @@
 
 
 class BaseBosonicState(BaseState):
-<<<<<<< HEAD
-    r"""Class for the representation of quantum states as superpositions of
-    Gaussian states.
-=======
     r"""Class for the representation of quantum states as linear combinations
     of Gaussian functions in phase space.
 
@@ -1436,7 +1432,6 @@
         num_weights (int): the number of terms in the linear combination
         mode_names (Sequence): (optional) this argument contains a list providing mode names
             for each mode in the state
->>>>>>> 3bd5318a
     """
     # pylint: disable=too-many-public-methods
 
@@ -1456,16 +1451,6 @@
         )
 
     def __eq__(self, other):
-<<<<<<< HEAD
-        """Equality operator for BaseBosonicState.
-
-        Returns True if other BaseBosonicState is close to self.
-        This is done by comparing the weights, means vectors and covs matrices.
-        If both are within the EQ_TOLERANCE, True is returned.
-
-        Args:
-            other (BaseGaussianState): BaseGaussianState to compare against.
-=======
         """Equality operator for representations of a state.
 
         Returns ``True`` if other  :class:`~.BaseBosonicState` is close to ``self``.
@@ -1479,7 +1464,6 @@
 
         Args:
             other (:class:`~.BaseBosonicState`): ``BaseBosonicState`` to compare against
->>>>>>> 3bd5318a
         """
         # pylint: disable=protected-access
         # TODO: check equality for two different representations of the same state.
@@ -1522,25 +1506,17 @@
         r"""The weights describing the Bosonic state.
 
         Returns:
-<<<<<<< HEAD
-          array: an array of length num_weights.
-=======
           array: an array of length ``num_weights``
->>>>>>> 3bd5318a
         """
         return self._weights
 
     def purity(self):
-<<<<<<< HEAD
-        r"""Returns the purity of the state."""
-=======
         r"""Yields the purity of the state by calculating the integral over phase space of
         the Wigner function multiplied with itself.
 
         Returns
             float: purity of the state
         """
->>>>>>> 3bd5318a
 
         pur = 0
         for i, weight_i in enumerate(self._weights):
@@ -1552,10 +1528,7 @@
             )
             prefactor = 1 / (np.sqrt(np.linalg.det((self._covs + self._covs[i]))))
             pur += np.sum((self._weights * weight_i * prefactor) * np.exp(-0.5 * exp_arg))
-<<<<<<< HEAD
-=======
-
->>>>>>> 3bd5318a
+
         pur *= self._hbar ** self.num_modes
         return pur
 
@@ -1566,14 +1539,9 @@
             modes (int of Sequence[int]): indices of the requested modes
 
         Returns:
-<<<<<<< HEAD
-            tuple (weights, means, cov): where means is an array containing the vectors of means,
-            and covs is an array containing the covariance matrices.
-=======
             tuple: ``(weights, means, cov)`` where ``weights`` is an array for the coefficients in the
                 linear combination, ``means`` is an array containing the vectors of means,
                 and ``covs`` is an array containing the covariance matrices
->>>>>>> 3bd5318a
 
         Raises:
             ValueError: if modes are duplicated or out of range
@@ -1591,11 +1559,7 @@
 
         if len(modes) > self._modes:
             raise ValueError(
-<<<<<<< HEAD
-                "The number of specified modes cannot " "be larger than the number of subsystems."
-=======
                 "The number of specified modes cannot be larger than the number of subsystems."
->>>>>>> 3bd5318a
             )
 
         ind = np.sort(np.concatenate([2 * np.array(modes), 2 * np.array(modes) + 1]))
@@ -1622,18 +1586,12 @@
             modes = list(range(self._modes))
         elif isinstance(modes, int):  # pragma: no cover
             modes = [modes]
-<<<<<<< HEAD
-=======
-
->>>>>>> 3bd5318a
+
         ind = np.sort(np.concatenate([2 * np.array(modes), 2 * np.array(modes) + 1]))
         avg_mu = np.real_if_close(np.sum(self._weights[:, None] * self._mus[:, ind], axis=0))
         if avg_mu.imag.any():
             raise ValueError("State mean is complex valued.")
-<<<<<<< HEAD
-=======
-
->>>>>>> 3bd5318a
+
         alpha = avg_mu[::2] + 1j * avg_mu[1::2]
         alpha /= np.sqrt(2 * self._hbar)
         return alpha
@@ -1650,11 +1608,7 @@
             pvec (array): array of discretized :math:`p` quadrature values
 
         Returns:
-<<<<<<< HEAD
-            array: 2D array of size [len(xvec), len(pvec)], containing reduced Wigner function
-=======
             array: 2D array of size ``[len(xvec), len(pvec)]``, containing reduced Wigner function
->>>>>>> 3bd5318a
             values for specified x and p values.
 
         Raises:
@@ -1685,37 +1639,10 @@
         return wigner
 
     def quad_expectation(self, mode, phi=0, **kwargs):
-<<<<<<< HEAD
-        r"""The :math:`\x_{\phi}` operator expectation values and variance for the specified mode.
-
-        Args:
-            mode (int): the requested mode
-            phi (float): quadrature angle, clockwise from the positive :math:`x` axis.
-
-        Returns:
-            tuple (float, float): expectation value and variance
-        """
-=======
->>>>>>> 3bd5318a
         # pylint: disable=unused-argument
         rot = _R(phi)
 
         weights, mus, covs = self.reduced_bosonic([mode])
-<<<<<<< HEAD
-        muphis = (rot.T @ mus.T).T
-        muphi = np.real_if_close(np.sum(weights[:, None] * muphis, axis=0))
-        covphis = rot.T @ covs @ rot
-        covphi = np.real_if_close(np.sum(weights[:, None, None] * covphis, axis=0))[0, 0]
-        covphi += np.real_if_close(np.sum(weights * muphis[:, 0] ** 2))
-        covphi -= muphi[0] ** 2
-        return (muphi[0], covphi)
-
-    def poly_quad_expectation(self, A, d=None, k=0, phi=0, **kwargs):
-        raise NotImplementedError("poly_quad_expectation not implemented for bosonic states")
-
-    def number_expectation(self, modes):
-        raise NotImplementedError("number_expectation not implemented for bosonic states")
-=======
         mu_phis = (rot.T @ mus.T).T
         mu_phi = np.real_if_close(np.sum(weights[:, None] * mu_phis, axis=0))
         cov_phis = rot.T @ covs @ rot
@@ -1733,7 +1660,6 @@
         raise NotImplementedError(
             "The number_expectation method is not implemented for bosonic states."
         )
->>>>>>> 3bd5318a
 
     def parity_expectation(self, modes):
         """Returns the expectation value of the parity operator for modes.
@@ -1749,10 +1675,7 @@
         """
         if len(modes) != len(set(modes)):
             raise ValueError("There can be no duplicates in the modes specified.")
-<<<<<<< HEAD
-=======
-
->>>>>>> 3bd5318a
+
         # Sort by (q1,p1,q2,p2,...)
         mode_ind = np.sort(np.append(2 * np.array(modes), 2 * np.array(modes) + 1))
         exp_arg = np.einsum(
@@ -1761,21 +1684,14 @@
             np.linalg.inv(self._covs[:, mode_ind, :][:, :, mode_ind]),
             self._mus[:, mode_ind],
         )
-<<<<<<< HEAD
-=======
-
->>>>>>> 3bd5318a
+
         prefactor = 1 / np.sqrt(np.linalg.det(self._covs[:, mode_ind, :][:, :, mode_ind]))
         weighted_exp = np.array(self._weights) * prefactor * np.exp(-0.5 * exp_arg)
         parity = np.sum(weighted_exp) * (self._hbar / 2) ** len(modes)
         return parity
 
     def ket(self, **kwargs):
-<<<<<<< HEAD
-        raise NotImplementedError("ket not implemented for bosonic states")
-=======
         raise NotImplementedError("The ket method is not implemented for bosonic states.")
->>>>>>> 3bd5318a
 
     def dm(self, **kwargs):
         cutoff = kwargs.get("cutoff", 10)
@@ -1827,11 +1743,7 @@
             tuple: the mean photon number and variance
 
         Raises:
-<<<<<<< HEAD
-            ValueError: if mean or variance is complex
-=======
             ValueError: if the mean or the variance is complex
->>>>>>> 3bd5318a
         """
         weights, mus, covs = self.reduced_bosonic([mode])
         cov_trace = np.matrix.trace(covs, axis1=1, axis2=2)
@@ -1841,11 +1753,7 @@
             mus,
         )
         mean = np.sum(weights * (cov_trace + mean_dots)) / (2 * self._hbar) - 0.5
-<<<<<<< HEAD
-        # TODO: check variance formula for non-Gaussian states
-=======
-
->>>>>>> 3bd5318a
+
         cov_sq_trace = np.matrix.trace(covs @ covs, axis1=1, axis2=2)
         mean_cov_dots = np.einsum(
             "...j,...jk,...k",
@@ -1858,23 +1766,14 @@
         var -= mean ** 2
         mean = np.real_if_close(mean)
         var = np.real_if_close(var)
-<<<<<<< HEAD
+
         if mean.imag != 0 or var.imag != 0:
             raise ValueError("Mean or variance of photon number is complex.")
-        return mean, var
-
-    def fidelity(self, other_state, mode, **kwargs):
-        raise NotImplementedError("fidelity not implemented for bosonic states")
-=======
-
-        if mean.imag != 0 or var.imag != 0:
-            raise ValueError("Mean or variance of photon number is complex.")
 
         return mean, var
 
     def fidelity(self, other_state, mode, **kwargs):
         raise NotImplementedError("The fidelity method is not implemented for bosonic states.")
->>>>>>> 3bd5318a
 
     def fidelity_vacuum(self, **kwargs):
         r"""Returns the fidelity to the vacuum.
@@ -1895,13 +1794,9 @@
             float: fidelity of the state in modes to the coherent state alpha
         """
         if len(alpha_list) != self._modes:
-<<<<<<< HEAD
-            raise ValueError("alpha_list must be same length as the number of modes")
-=======
             raise ValueError(
                 "The alpha_list argument must be the same length as the number of modes."
             )
->>>>>>> 3bd5318a
 
         if not isinstance(alpha_list, np.ndarray):
             alpha_list = np.array(alpha_list)
@@ -1917,15 +1812,10 @@
         for i in range(len(modes)):
             alpha_mean.append(alpha_list.real[i] * np.sqrt(2 * self.hbar))
             alpha_mean.append(alpha_list.imag[i] * np.sqrt(2 * self.hbar))
-<<<<<<< HEAD
+
         alpha_mean = np.array(alpha_mean)
         deltas = self._mus - alpha_mean
-=======
-
-        alpha_mean = np.array(alpha_mean)
-        deltas = self._mus - alpha_mean
-
->>>>>>> 3bd5318a
+
         cov_sum = self._covs + self._hbar * np.eye(2 * len(modes)) / 2
         exp_arg = np.einsum("...j,...jk,...k", deltas, np.linalg.inv(cov_sum), deltas)
         weighted_exp = (
@@ -1934,10 +1824,7 @@
             * np.exp(-0.5 * exp_arg)
             / np.sqrt(np.linalg.det(cov_sum))
         )
-<<<<<<< HEAD
-=======
-
->>>>>>> 3bd5318a
+
         fidelity = np.sum(weighted_exp)
         return fidelity
 
@@ -1948,29 +1835,17 @@
             n (Sequence[int]): the Fock state :math:`\ket{\vec{n}}` that we want to measure the probability of
 
         Keyword Args:
-<<<<<<< HEAD
-            cutoff (int): Specifies where to truncate the computation (default value is 10).
-=======
             cutoff (int): Specifies where to truncate the computation (default value is ``10``).
->>>>>>> 3bd5318a
 
         Returns:
             float: measurement probability
         """
         if len(n) != self._modes:
-<<<<<<< HEAD
-            raise ValueError("Fock state must be same length as the number of modes")
-
-        cutoff = kwargs.get("cutoff", 10)
-        if sum(n) >= cutoff:
-            raise ValueError("Cutoff argument must be larger than the sum of photon numbers")
-=======
             raise ValueError("Fock state must be the same length as the number of modes.")
 
         cutoff = kwargs.get("cutoff", 10)
         if sum(n) >= cutoff:
             raise ValueError("Cutoff argument must be larger than the sum of photon numbers.")
->>>>>>> 3bd5318a
 
         prob = 0
         for i in range(self.num_weights):
@@ -1980,10 +1855,6 @@
         return prob.real
 
     def all_fock_probs(self, **kwargs):
-<<<<<<< HEAD
-        raise NotImplementedError("all_fock_probs not implemented for bosonic states")
-=======
         raise NotImplementedError(
             "The all_fock_probs method is not implemented for bosonic states."
-        )
->>>>>>> 3bd5318a
+        )