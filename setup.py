# Copyright 2019 Xanadu Quantum Technologies Inc.

# Licensed under the Apache License, Version 2.0 (the "License");
# you may not use this file except in compliance with the License.
# You may obtain a copy of the License at

#     http://www.apache.org/licenses/LICENSE-2.0

# Unless required by applicable law or agreed to in writing, software
# distributed under the License is distributed on an "AS IS" BASIS,
# WITHOUT WARRANTIES OR CONDITIONS OF ANY KIND, either express or implied.
# See the License for the specific language governing permissions and
# limitations under the License.

#!/usr/bin/env python3
import sys
import os
from setuptools import setup

# from sphinx.setup_command import BuildDoc

with open("strawberryfields/_version.py") as f:
    version = f.readlines()[-1].split()[-1].strip("\"'")

# cmdclass = {'build_docs': BuildDoc}

requirements = [
    "numpy>=1.16.3",
    "scipy>=1.0.0",
    "networkx>=2.0",
    "quantum-blackbird>=0.2.0",
    "python-dateutil>=2.8.0",
    "hafnian>=0.6",
    "toml",
    "appdirs",
<<<<<<< HEAD
    "requests>=2.22.0",
    "urllib3>=1.25.3",
=======
>>>>>>> a8e1fe5d
]

# extra_requirements = [
#     "tf": ["tensorflow>=1.3.0,<1.7"],
#     "tf_gpu": ["tensorflow-gpu>=1.3.0,<1.7"]
# ]

info = {
    "name": "StrawberryFields",
    "version": version,
    "maintainer": "Xanadu Inc.",
    "maintainer_email": "nathan@xanadu.ai",
<<<<<<< HEAD
    "url": "http://xanadu.ai",
=======
    "url": "https://github.com/XanaduAI/StrawberryFields",
>>>>>>> a8e1fe5d
    "license": "Apache License 2.0",
    "packages": [
        "strawberryfields",
        "strawberryfields.circuitspecs",
        "strawberryfields.backends",
        "strawberryfields.backends.tfbackend",
        "strawberryfields.backends.fockbackend",
        "strawberryfields.backends.gaussianbackend",
    ],
    "package_data": {"strawberryfields": ["backends/data/*"]},
    "include_package_data": True,
    "description": "Open source library for continuous-variable quantum computation",
    "long_description": open("README.rst", encoding="utf-8").read(),
    "provides": ["strawberryfields"],
    "install_requires": requirements,
<<<<<<< HEAD
    # "extras_require": extra_requirements,
    "command_options": {
        "build_sphinx": {"version": ("setup.py", version), "release": ("setup.py", version)}
    },
    "scripts": ["starship"],
=======
    # 'extras_require': extra_requirements,
    "command_options": {
        "build_sphinx": {"version": ("setup.py", version), "release": ("setup.py", version)}
    },
>>>>>>> a8e1fe5d
}

classifiers = [
    "Development Status :: 4 - Beta",
    "Environment :: Console",
    "Intended Audience :: Science/Research",
    "License :: OSI Approved :: Apache Software License",
    "Natural Language :: English",
    "Operating System :: POSIX",
    "Operating System :: MacOS :: MacOS X",
    "Operating System :: POSIX :: Linux",
    "Operating System :: Microsoft :: Windows",
    "Programming Language :: Python",
    "Programming Language :: Python :: 3",
    "Programming Language :: Python :: 3.5",
    "Programming Language :: Python :: 3.6",
<<<<<<< HEAD
=======
    "Programming Language :: Python :: 3.7",
>>>>>>> a8e1fe5d
    "Programming Language :: Python :: 3 :: Only",
    "Topic :: Scientific/Engineering :: Physics",
]

setup(classifiers=classifiers, **(info))<|MERGE_RESOLUTION|>--- conflicted
+++ resolved
@@ -33,11 +33,8 @@
     "hafnian>=0.6",
     "toml",
     "appdirs",
-<<<<<<< HEAD
     "requests>=2.22.0",
     "urllib3>=1.25.3",
-=======
->>>>>>> a8e1fe5d
 ]
 
 # extra_requirements = [
@@ -50,11 +47,7 @@
     "version": version,
     "maintainer": "Xanadu Inc.",
     "maintainer_email": "nathan@xanadu.ai",
-<<<<<<< HEAD
-    "url": "http://xanadu.ai",
-=======
     "url": "https://github.com/XanaduAI/StrawberryFields",
->>>>>>> a8e1fe5d
     "license": "Apache License 2.0",
     "packages": [
         "strawberryfields",
@@ -70,18 +63,11 @@
     "long_description": open("README.rst", encoding="utf-8").read(),
     "provides": ["strawberryfields"],
     "install_requires": requirements,
-<<<<<<< HEAD
-    # "extras_require": extra_requirements,
+    # 'extras_require': extra_requirements,
     "command_options": {
         "build_sphinx": {"version": ("setup.py", version), "release": ("setup.py", version)}
     },
     "scripts": ["starship"],
-=======
-    # 'extras_require': extra_requirements,
-    "command_options": {
-        "build_sphinx": {"version": ("setup.py", version), "release": ("setup.py", version)}
-    },
->>>>>>> a8e1fe5d
 }
 
 classifiers = [
@@ -98,10 +84,7 @@
     "Programming Language :: Python :: 3",
     "Programming Language :: Python :: 3.5",
     "Programming Language :: Python :: 3.6",
-<<<<<<< HEAD
-=======
     "Programming Language :: Python :: 3.7",
->>>>>>> a8e1fe5d
     "Programming Language :: Python :: 3 :: Only",
     "Topic :: Scientific/Engineering :: Physics",
 ]
